<<<<<<< HEAD
// Copyright (c) Microsoft Corporation. All rights reserved.
// Licensed under the MIT License.

#ifndef msr_airlib_MultiRotorParameters_hpp
#define msr_airlib_MultiRotorParameters_hpp

#include "common/Common.hpp"
#include "RotorParams.hpp"
#include "sensors/SensorCollection.hpp"
#include "sensors/SensorFactory.hpp"
#include "vehicles/multirotor/api/MultirotorApiBase.hpp"

namespace msr { namespace airlib {

class MultiRotorParams {
//All units are SI
public: //types
    struct RotorPose {
        Vector3r position;  //relative to center of gravity of vehicle body
        Vector3r normal;
        RotorTurningDirection direction;

        RotorPose()
        {}
        RotorPose(const Vector3r& position_val, const Vector3r& normal_val, RotorTurningDirection direction_val)
            : position(position_val), normal(normal_val), direction(direction_val)
        {}
    };

    struct Params {
        /*********** required parameters ***********/
        uint rotor_count;
        vector<RotorPose> rotor_poses;
        real_T mass;
        Matrix3x3r inertia;
        Vector3r body_box;

        /*********** optional parameters with defaults ***********/
        real_T linear_drag_coefficient = 1.3f / 4.0f;
        //sample value 1.3 from http://klsin.bpmsg.com/how-fast-can-a-quadcopter-fly/, but divided by 4 to account
        // for nice streamlined frame design and allow higher top speed which is more fun.
        //angular coefficient is usually 10X smaller than linear, however we should replace this with exact number
        //http://physics.stackexchange.com/q/304742/14061
        real_T angular_drag_coefficient = linear_drag_coefficient;
        real_T restitution = 0.55f; // value of 1 would result in perfectly elastic collisions, 0 would be completely inelastic.
        real_T friction = 0.5f;
        RotorParams rotor_params;
    };


protected: //must override by derived class
    virtual void setupParams() = 0;
    virtual const SensorFactory* getSensorFactory() const = 0;

public: //interface
    virtual std::unique_ptr<MultirotorApiBase> createMultirotorApi() = 0;

    virtual ~MultiRotorParams() = default;
    virtual void initialize(const AirSimSettings::VehicleSetting* vehicle_setting)
    {
        sensor_storage_.clear();
        sensors_.clear();

        setupParams();

        addSensorsFromSettings(vehicle_setting);
    }

    const Params& getParams() const
    {
        return params_;
    }
    Params& getParams()
    {
        return params_;
    }
    SensorCollection& getSensors()
    {
        return sensors_;
    }
    const SensorCollection& getSensors() const
    {
        return sensors_;
    }

    void addSensorsFromSettings(const AirSimSettings::VehicleSetting* vehicle_setting)
    {
        // use sensors from vehicle settings; if empty list, use default sensors.
        // note that the vehicle settings completely override the default sensor "list";
        // there is no piecemeal add/remove/update per sensor.
        const std::map<std::string, std::unique_ptr<AirSimSettings::SensorSetting>>& sensor_settings
            = vehicle_setting->sensors.size() > 0 ? vehicle_setting->sensors : AirSimSettings::AirSimSettings::singleton().sensor_defaults;

        getSensorFactory()->createSensorsFromSettings(sensor_settings, sensors_, sensor_storage_);
    }

protected: //static utility functions for derived classes to use

    /// Initializes 4 rotors in the usual QuadX pattern:  http://ardupilot.org/copter/_images/MOTORS_QuadX_QuadPlus.jpg
    /// which shows that given an array of 4 motors, the first is placed top right and flies counter clockwise (CCW) and
    /// the second is placed bottom left, and also flies CCW.  The third in the array is placed top left and flies clockwise (CW)
    /// while the last is placed bottom right and also flies clockwise.  This is how the 4 items in the arm_lengths and
    /// arm_angles arrays will be used.  So arm_lengths is 4 numbers (in meters) where four arm lengths, 0 is top right,
    /// 1 is bottom left, 2 is top left and 3 is bottom right.  arm_angles is 4 numbers (in degrees)  relative to forward vector (0,1),
    /// provided in the same order where 0 is top right, 1 is bottom left, 2 is top left and 3 is bottom right, so for example,
    /// the angles for a regular symmetric X pattern would be 45, 225, 315, 135.  The rotor_z is the offset of each motor upwards
    /// relative to the center of mass (in meters).
    static void initializeRotorQuadX(vector<RotorPose>& rotor_poses /* the result we are building */,
        uint rotor_count /* must be 4 */,
        real_T arm_lengths[],
        real_T rotor_z /* z relative to center of gravity */)
    {
        Vector3r unit_z(0, 0, -1);  //NED frame
        if (rotor_count == 4) {
            rotor_poses.clear();

            /* Note: rotor_poses are built in this order:
                 x-axis
            (2)  |   (0)
                 |
            -------------- y-axis
                 |
            (1)  |   (3)
            */
            // vectors below are rotated according to NED left hand rule (so the vectors are rotated counter clockwise).
            Quaternionr quadx_rot(AngleAxisr(M_PIf / 4, unit_z));
            rotor_poses.emplace_back(VectorMath::rotateVector(Vector3r(0, arm_lengths[0], rotor_z), quadx_rot, true),
                unit_z, RotorTurningDirection::RotorTurningDirectionCCW);
            rotor_poses.emplace_back(VectorMath::rotateVector(Vector3r(0, -arm_lengths[1], rotor_z), quadx_rot, true),
                unit_z, RotorTurningDirection::RotorTurningDirectionCCW);
            rotor_poses.emplace_back(VectorMath::rotateVector(Vector3r(arm_lengths[2], 0, rotor_z), quadx_rot, true),
                unit_z, RotorTurningDirection::RotorTurningDirectionCW);
            rotor_poses.emplace_back(VectorMath::rotateVector(Vector3r(-arm_lengths[3], 0, rotor_z), quadx_rot, true),
                unit_z, RotorTurningDirection::RotorTurningDirectionCW);
        }
        else
            throw std::invalid_argument("Rotor count other than 4 is not supported by this method!");
    }

    static void initializeRotorHexX(vector<RotorPose>& rotor_poses /* the result we are building */,
        uint rotor_count /* must be 6 */,
        real_T arm_lengths[],
        real_T rotor_z /* z relative to center of gravity */)
    {
        Vector3r unit_z(0, 0, -1);  //NED frame
        if (rotor_count == 6) {
            rotor_poses.clear();
            /* Note: rotor_poses are built in this order: rotor 0 is CW
              See HEXA X configuration on http://ardupilot.org/copter/docs/connect-escs-and-motors.html

                     x-axis
                (2)    (4)
                   \  /
                    \/
               (1)-------(0) y-axis
                    /\
                   /  \
                 (5)  (3)

            */

            // vectors below are rotated according to NED left hand rule (so the vectors are rotated counter clockwise).
            Quaternionr hexa_rot30(AngleAxisr(M_PIf / 6, unit_z)); // 30 degrees
            Quaternionr hexa_rot60(AngleAxisr(M_PIf / 3, unit_z)); // 60 degrees
            Quaternionr no_rot(AngleAxisr(0, unit_z));
            rotor_poses.emplace_back(VectorMath::rotateVector(Vector3r(0, arm_lengths[0], rotor_z), no_rot, true),
                unit_z, RotorTurningDirection::RotorTurningDirectionCW);
            rotor_poses.emplace_back(VectorMath::rotateVector(Vector3r(0, -arm_lengths[1], rotor_z), no_rot, true),
                unit_z, RotorTurningDirection::RotorTurningDirectionCCW);
            rotor_poses.emplace_back(VectorMath::rotateVector(Vector3r(arm_lengths[2], 0, rotor_z), hexa_rot30, true),
                unit_z, RotorTurningDirection::RotorTurningDirectionCW);
            rotor_poses.emplace_back(VectorMath::rotateVector(Vector3r(-arm_lengths[3], 0, rotor_z), hexa_rot30, true),
                unit_z, RotorTurningDirection::RotorTurningDirectionCCW);
            rotor_poses.emplace_back(VectorMath::rotateVector(Vector3r(0, arm_lengths[4], rotor_z), hexa_rot60, true),
                unit_z, RotorTurningDirection::RotorTurningDirectionCCW);
            rotor_poses.emplace_back(VectorMath::rotateVector(Vector3r(0, -arm_lengths[5], rotor_z), hexa_rot60, true),
                unit_z, RotorTurningDirection::RotorTurningDirectionCW);
        }
        else
            throw std::invalid_argument("Rotor count other than 6 is not supported by this method!");
    }

    static void initializeRotorOctoX(vector<RotorPose>& rotor_poses /* the result we are building */,
        uint rotor_count /* must be 8 */,
        real_T arm_lengths[],
        real_T rotor_z /* z relative to center of gravity */)
    {
        Vector3r unit_z(0, 0, -1);  //NED frame
        if (rotor_count == 8) {
            rotor_poses.clear();
            /* Note: rotor_poses are built in this order: rotor 0 is CW
              See OCTO X configuration on http://ardupilot.org/copter/docs/connect-escs-and-motors.html

                     x-axis
                  
                 (4)  |  (0) 
                      |
            (6)       |       (2)
            __________|__________  y-axis
                      |
            (5)       |       (7)
                      |
                 (1)  |  (3)

            0 CW: 67.5 from +Y
            1 CW: 67.5 from -Y 
            2 CCW: 22.5 from +Y
            3 CCW: 22.5 from -X
            4 CCW: 22.5 from +X
            5 CCW: 22.5 from -Y
            6 CW: 67.5 from +X
            7 CW: 67.5 from -X
            
            */

            // vectors below are rotated according to NED left hand rule (so the vectors are rotated counter clockwise).
            Quaternionr octo_rot22(AngleAxisr(M_PIf / 8, unit_z)); // 22.5 degrees
            Quaternionr octo_rot67(AngleAxisr(3* M_PIf / 8, unit_z)); // 67.5 degrees
            
            rotor_poses.emplace_back(VectorMath::rotateVector(
                Vector3r(0, arm_lengths[0], rotor_z), octo_rot67, true),
            unit_z, RotorTurningDirection::RotorTurningDirectionCW);
            
            rotor_poses.emplace_back(VectorMath::rotateVector(
                Vector3r(0, -arm_lengths[1], rotor_z), octo_rot67, true),
                unit_z, RotorTurningDirection::RotorTurningDirectionCW);

            rotor_poses.emplace_back(VectorMath::rotateVector(
                Vector3r(0, arm_lengths[2], rotor_z), octo_rot22, true),
                unit_z, RotorTurningDirection::RotorTurningDirectionCCW);
            
            rotor_poses.emplace_back(VectorMath::rotateVector(
                Vector3r(-arm_lengths[3], 0, rotor_z), octo_rot22, true),
                unit_z, RotorTurningDirection::RotorTurningDirectionCCW);
            
            rotor_poses.emplace_back(VectorMath::rotateVector(
                Vector3r(arm_lengths[4], 0, rotor_z), octo_rot22, true),
                unit_z, RotorTurningDirection::RotorTurningDirectionCCW);
            
            rotor_poses.emplace_back(VectorMath::rotateVector(
                Vector3r(0, -arm_lengths[5], rotor_z), octo_rot22, true),
                unit_z, RotorTurningDirection::RotorTurningDirectionCCW);
            
            rotor_poses.emplace_back(VectorMath::rotateVector(
                Vector3r(arm_lengths[6], 0, rotor_z), octo_rot67, true),
                unit_z, RotorTurningDirection::RotorTurningDirectionCW);
            
            rotor_poses.emplace_back(VectorMath::rotateVector(
                Vector3r(-arm_lengths[7], 0, rotor_z), octo_rot67, true),
                unit_z, RotorTurningDirection::RotorTurningDirectionCW);
        }
        else
            throw std::invalid_argument("Rotor count other than 8 is not supported by this method!");
    }

    /// Initialize the rotor_poses given the rotor_count, the arm lengths and the arm angles (relative to forwards vector).
    /// Also provide the direction you want to spin each rotor and the z-offset of the rotors relative to the center of gravity.
    static void initializeRotors(vector<RotorPose>& rotor_poses, uint rotor_count, real_T arm_lengths[], real_T arm_angles[], RotorTurningDirection rotor_directions[], real_T rotor_z /* z relative to center of gravity */)
    {
        Vector3r unit_z(0, 0, -1);  //NED frame
        rotor_poses.clear();
        for (uint i = 0; i < rotor_count; i++)
        {
            Quaternionr angle(AngleAxisr(arm_angles[i] * M_PIf / 180, unit_z));
            rotor_poses.emplace_back(VectorMath::rotateVector(Vector3r(0, arm_lengths[i], rotor_z), angle, true),
                unit_z, rotor_directions[i]);
        }
    }

    static void computeInertiaMatrix(Matrix3x3r& inertia, const Vector3r& body_box, const vector<RotorPose>& rotor_poses,
        real_T box_mass, real_T motor_assembly_weight)
    {
        inertia = Matrix3x3r::Zero();

        //http://farside.ph.utexas.edu/teaching/336k/Newtonhtml/node64.html
        inertia(0, 0) = box_mass / 12.0f * (body_box.y()*body_box.y() + body_box.z()*body_box.z());
        inertia(1, 1) = box_mass / 12.0f * (body_box.x()*body_box.x() + body_box.z()*body_box.z());
        inertia(2, 2) = box_mass / 12.0f * (body_box.x()*body_box.x() + body_box.y()*body_box.y());

        for (size_t i = 0; i < rotor_poses.size(); ++i) {
            const auto& pos = rotor_poses.at(i).position;
            inertia(0, 0) += (pos.y()*pos.y() + pos.z()*pos.z()) * motor_assembly_weight;
            inertia(1, 1) += (pos.x()*pos.x() + pos.z()*pos.z()) * motor_assembly_weight;
            inertia(2, 2) += (pos.x()*pos.x() + pos.y()*pos.y()) * motor_assembly_weight;
        }
    }

    // Some Frame types which can be used by different firmwares
    // Specific frame configurations, modifications can be done in the Firmware Params

    void setupFrameGenericQuad(Params& params)
    {
        //set up arm lengths
        //dimensions are for F450 frame: http://artofcircuits.com/product/quadcopter-frame-hj450-with-power-distribution
        params.rotor_count = 4;
        std::vector<real_T> arm_lengths(params.rotor_count, 0.2275f);

        //set up mass
        //this has to be between max_thrust*rotor_count/10 (1.6kg using default parameters in RotorParams.hpp) and (idle throttle percentage)*max_thrust*rotor_count/10 (0.8kg using default parameters and SimpleFlight)
        //any value above the maximum would result in the motors not being able to lift the body even at max thrust,
        //and any value below the minimum would cause the drone to fly upwards on idling throttle (50% of the max throttle if using SimpleFlight)
        //Note that the default idle throttle percentage is 50% if you are using SimpleFlight
        params.mass = 1.0f; 

        real_T motor_assembly_weight = 0.055f;  //weight for MT2212 motor for F450 frame
        real_T box_mass = params.mass - params.rotor_count * motor_assembly_weight;

        // using rotor_param default, but if you want to change any of the rotor_params, call calculateMaxThrust() to recompute the max_thrust
        // given new thrust coefficients, motor max_rpm and propeller diameter.
        params.rotor_params.calculateMaxThrust();

        //set up dimensions of core body box or abdomen (not including arms).
        params.body_box.x() = 0.180f; params.body_box.y() = 0.11f; params.body_box.z() = 0.040f;
        real_T rotor_z = 2.5f / 100;

        //computer rotor poses
        initializeRotorQuadX(params.rotor_poses, params.rotor_count, arm_lengths.data(), rotor_z);

        //compute inertia matrix
        computeInertiaMatrix(params.inertia, params.body_box, params.rotor_poses, box_mass, motor_assembly_weight);
    }

    void setupFrameGenericHex(Params& params)
    {
        //set up arm lengths
        //dimensions are for F450 frame: http://artofcircuits.com/product/quadcopter-frame-hj450-with-power-distribution
        params.rotor_count = 6;
        std::vector<real_T> arm_lengths(params.rotor_count, 0.2275f);

        //set up mass
        //this has to be between max_thrust*rotor_count/10 (2.5kg using default parameters in RotorParams.hpp) and (idle throttle percentage)*max_thrust*rotor_count/10 (1.25kg using default parameters and SimpleFlight)
        //any value above the maximum would result in the motors not being able to lift the body even at max thrust,
        //and any value below the minimum would cause the drone to fly upwards on idling throttle (50% of the max throttle if using SimpleFlight)
        params.mass = 1.0f;

        real_T motor_assembly_weight = 0.055f;  //weight for MT2212 motor for F450 frame
        real_T box_mass = params.mass - params.rotor_count * motor_assembly_weight;

        // using rotor_param default, but if you want to change any of the rotor_params, call calculateMaxThrust() to recompute the max_thrust
        // given new thrust coefficients, motor max_rpm and propeller diameter.
        params.rotor_params.calculateMaxThrust();

        //set up dimensions of core body box or abdomen (not including arms).
        params.body_box.x() = 0.180f; params.body_box.y() = 0.11f; params.body_box.z() = 0.040f;
        real_T rotor_z = 2.5f / 100;

        //computer rotor poses
        initializeRotorHexX(params.rotor_poses, params.rotor_count, arm_lengths.data(), rotor_z);

        //compute inertia matrix
        computeInertiaMatrix(params.inertia, params.body_box, params.rotor_poses, box_mass, motor_assembly_weight);
    }

    void setupFrameGenericOcto(Params& params) {
        //set up arm lengths
        //dimensions are for F450 frame: http://artofcircuits.com/product/quadcopter-frame-hj450-with-power-distribution
        params.rotor_count = 8;
        std::vector<real_T> arm_lengths(params.rotor_count, 0.2275f);

        //set up mass
        //this has to be between max_thrust*rotor_count/10 (2.5kg using default parameters in RotorParams.hpp) and (idle throttle percentage)*max_thrust*rotor_count/10 (1.25kg using default parameters and SimpleFlight)
        //any value above the maximum would result in the motors not being able to lift the body even at max thrust,
        //and any value below the minimum would cause the drone to fly upwards on idling throttle (50% of the max throttle if using SimpleFlight)

        params.mass = 1.0f; //can be varied from 0.800 to 1.600
        real_T motor_assembly_weight = 0.055f;  //weight for MT2212 motor for F450 frame  0.148
        real_T box_mass = params.mass - params.rotor_count * motor_assembly_weight;

        // using rotor_param default, but if you want to change any of the rotor_params, call calculateMaxThrust() to recompute the max_thrust
        // given new thrust coefficients, motor max_rpm and propeller diameter.
        params.rotor_params.calculateMaxThrust();

        //set up dimensions of core body box or abdomen (not including arms).
        params.body_box.x() = 0.180f; params.body_box.y() = 0.11f; params.body_box.z() = 0.040f;
        real_T rotor_z = 2.5f / 100;

        //computer rotor poses
        initializeRotorOctoX(params.rotor_poses, params.rotor_count, arm_lengths.data(), rotor_z);

        //compute inertia matrix
        computeInertiaMatrix(params.inertia, params.body_box, params.rotor_poses, box_mass, motor_assembly_weight);
    }

    void setupFrameFlamewheel(Params& params)
    {
        //set up arm lengths
        //dimensions are for F450 frame: http://artofcircuits.com/product/quadcopter-frame-hj450-with-power-distribution
        params.rotor_count = 4;
        std::vector<real_T> arm_lengths(params.rotor_count, 0.225f);

        //set up mass
        params.mass = 1.635f;
        real_T motor_assembly_weight = 0.052f;
        real_T box_mass = params.mass - params.rotor_count * motor_assembly_weight;

        params.rotor_params.C_T = 0.11f;
        params.rotor_params.C_P = 0.047f;
        params.rotor_params.max_rpm = 9500;
        params.rotor_params.calculateMaxThrust();
        params.linear_drag_coefficient *= 4; // make top speed more real.

        //set up dimensions of core body box or abdomen (not including arms).
        params.body_box.x() = 0.16f; params.body_box.y() = 0.10f; params.body_box.z() = 0.14f;
        real_T rotor_z = 0.15f;

        //computer rotor poses
        initializeRotorQuadX(params.rotor_poses, params.rotor_count, arm_lengths.data(), rotor_z);

        //compute inertia matrix
        computeInertiaMatrix(params.inertia, params.body_box, params.rotor_poses, box_mass, motor_assembly_weight);
    }

    void setupFrameFlamewheelFLA(Params& params)
    {
        //set up arm lengths
        //dimensions are for F450 frame: http://artofcircuits.com/product/quadcopter-frame-hj450-with-power-distribution
        params.rotor_count = 4;
        std::vector<real_T> arm_lengths(params.rotor_count, 0.225f);

        //set up mass
        params.mass = 2.25f;
        real_T motor_assembly_weight = 0.1f;
        real_T box_mass = params.mass - params.rotor_count * motor_assembly_weight;

        params.rotor_params.C_T = 0.2f;
        params.rotor_params.C_P = 0.1f;
        params.rotor_params.max_rpm = 9324;
        params.rotor_params.calculateMaxThrust();
        params.linear_drag_coefficient *= 4; // make top speed more real.

        //set up dimensions of core body box or abdomen (not including arms).
        params.body_box.x() = 0.16f; params.body_box.y() = 0.10f; params.body_box.z() = 0.14f;
        real_T rotor_z = 0.15f;

        //computer rotor poses
        initializeRotorQuadX(params.rotor_poses, params.rotor_count, arm_lengths.data(), rotor_z);

        //compute inertia matrix
        computeInertiaMatrix(params.inertia, params.body_box, params.rotor_poses, box_mass, motor_assembly_weight);
    }

    void setupFrameBlacksheep(Params& params)
    {
        /*
        Motor placement:
        x
        (2)  |   (0)
        |
        ------------ y
        |
        (1)  |   (3)
        |

        */
        //set up arm lengths
        //dimensions are for Team Blacksheep Discovery (http://team-blacksheep.com/products/product:98)
        params.rotor_count = 4;
        std::vector<real_T> arm_lengths;

        Vector3r unit_z(0, 0, -1);  //NED frame

        // relative to Forward vector in the order (0,3,1,2) required by quad X pattern
        // http://ardupilot.org/copter/_images/MOTORS_QuadX_QuadPlus.jpg
        arm_lengths.push_back(0.22f);
        arm_lengths.push_back(0.255f);
        arm_lengths.push_back(0.22f);
        arm_lengths.push_back(0.255f);

        // note: the Forward vector is actually the "x" axis, and the AngleAxisr rotation is pointing down and is left handed, so this means the rotation
        // is counter clockwise, so the vector (arm_lengths[i], 0) is the X-axis, so the CCW rotations to position each arm correctly are listed below:
        // See measurements here: http://diydrones.com/profiles/blogs/arducopter-tbs-discovery-style (angles reversed because we are doing CCW rotation)
        std::vector<real_T> arm_angles;
        arm_angles.push_back(-55.0f);
        arm_angles.push_back(125.0f);
        arm_angles.push_back(55.0f);
        arm_angles.push_back(-125.0f);

        // quad X pattern
        std::vector<RotorTurningDirection> rotor_directions;
        rotor_directions.push_back(RotorTurningDirection::RotorTurningDirectionCCW);
        rotor_directions.push_back(RotorTurningDirection::RotorTurningDirectionCCW);
        rotor_directions.push_back(RotorTurningDirection::RotorTurningDirectionCW);
        rotor_directions.push_back(RotorTurningDirection::RotorTurningDirectionCW);

        // data from
        // http://dronesvision.net/team-blacksheep-750kv-motor-esc-set-for-tbs-discovery-fpv-quadcopter/
        //set up mass
        params.mass = 2.0f; //can be varied from 0.800 to 1.600
        real_T motor_assembly_weight = 0.052f;  // weight for TBS motors
        real_T box_mass = params.mass - params.rotor_count * motor_assembly_weight;

        // the props we are using a E-Prop, which I didn't find in UIUC database, but this one is close:
        // http://m-selig.ae.illinois.edu/props/volume-2/plots/ef_130x70_static_ctcp.png
        params.rotor_params.C_T = 0.11f;
        params.rotor_params.C_P = 0.047f;
        params.rotor_params.max_rpm = 9500;
        params.rotor_params.calculateMaxThrust();

        //set up dimensions of core body box or abdomen (not including arms).
        params.body_box.x() = 0.20f; params.body_box.y() = 0.12f; params.body_box.z() = 0.04f;
        real_T rotor_z = 2.5f / 100;

        //computer rotor poses
        params.rotor_poses.clear();
        for (uint i = 0; i < 4; i++)
        {
            Quaternionr angle(AngleAxisr(arm_angles[i] * M_PIf / 180, unit_z));
            params.rotor_poses.emplace_back(VectorMath::rotateVector(Vector3r(arm_lengths[i], 0, rotor_z), angle, true), unit_z, rotor_directions[i]);
        };

        //compute inertia matrix
        computeInertiaMatrix(params.inertia, params.body_box, params.rotor_poses, box_mass, motor_assembly_weight);
    }

private:
    Params params_;
    SensorCollection sensors_; //maintains sensor type indexed collection of sensors
    vector<unique_ptr<SensorBase>> sensor_storage_; //RAII for created sensors
};

}} //namespace
#endif
=======
// Copyright (c) Microsoft Corporation. All rights reserved.
// Licensed under the MIT License.

#ifndef msr_airlib_MultiRotorParameters_hpp
#define msr_airlib_MultiRotorParameters_hpp

#include "common/Common.hpp"
#include "RotorParams.hpp"
#include "sensors/SensorCollection.hpp"
#include "sensors/SensorFactory.hpp"
#include "vehicles/multirotor/api/MultirotorApiBase.hpp"

namespace msr
{
namespace airlib
{

    class MultiRotorParams
    {
        //All units are SI
    public: //types
        struct RotorPose
        {
            Vector3r position; //relative to center of gravity of vehicle body
            Vector3r normal;
            RotorTurningDirection direction;

            RotorPose()
            {
            }
            RotorPose(const Vector3r& position_val, const Vector3r& normal_val, RotorTurningDirection direction_val)
                : position(position_val), normal(normal_val), direction(direction_val)
            {
            }
        };

        struct Params
        {
            /*********** required parameters ***********/
            uint rotor_count;
            vector<RotorPose> rotor_poses;
            real_T mass;
            Matrix3x3r inertia;
            Vector3r body_box;

            /*********** optional parameters with defaults ***********/
            real_T linear_drag_coefficient = 1.3f / 4.0f;
            //sample value 1.3 from http://klsin.bpmsg.com/how-fast-can-a-quadcopter-fly/, but divided by 4 to account
            // for nice streamlined frame design and allow higher top speed which is more fun.
            //angular coefficient is usually 10X smaller than linear, however we should replace this with exact number
            //http://physics.stackexchange.com/q/304742/14061
            real_T angular_drag_coefficient = linear_drag_coefficient;
            real_T restitution = 0.55f; // value of 1 would result in perfectly elastic collisions, 0 would be completely inelastic.
            real_T friction = 0.5f;
            RotorParams rotor_params;
        };

    protected: //must override by derived class
        virtual void setupParams() = 0;
        virtual const SensorFactory* getSensorFactory() const = 0;

    public: //interface
        virtual std::unique_ptr<MultirotorApiBase> createMultirotorApi() = 0;

        virtual ~MultiRotorParams() = default;
        virtual void initialize(const AirSimSettings::VehicleSetting* vehicle_setting)
        {
            sensor_storage_.clear();
            sensors_.clear();

            setupParams();

            addSensorsFromSettings(vehicle_setting);
        }

        const Params& getParams() const
        {
            return params_;
        }
        Params& getParams()
        {
            return params_;
        }
        SensorCollection& getSensors()
        {
            return sensors_;
        }
        const SensorCollection& getSensors() const
        {
            return sensors_;
        }

        void addSensorsFromSettings(const AirSimSettings::VehicleSetting* vehicle_setting)
        {
            const auto& sensor_settings = vehicle_setting->sensors;

            getSensorFactory()->createSensorsFromSettings(sensor_settings, sensors_, sensor_storage_);
        }

    protected: //static utility functions for derived classes to use
        /// Initializes 4 rotors in the usual QuadX pattern:  http://ardupilot.org/copter/_images/MOTORS_QuadX_QuadPlus.jpg
        /// which shows that given an array of 4 motors, the first is placed top right and flies counter clockwise (CCW) and
        /// the second is placed bottom left, and also flies CCW.  The third in the array is placed top left and flies clockwise (CW)
        /// while the last is placed bottom right and also flies clockwise.  This is how the 4 items in the arm_lengths and
        /// arm_angles arrays will be used.  So arm_lengths is 4 numbers (in meters) where four arm lengths, 0 is top right,
        /// 1 is bottom left, 2 is top left and 3 is bottom right.  arm_angles is 4 numbers (in degrees)  relative to forward vector (0,1),
        /// provided in the same order where 0 is top right, 1 is bottom left, 2 is top left and 3 is bottom right, so for example,
        /// the angles for a regular symmetric X pattern would be 45, 225, 315, 135.  The rotor_z is the offset of each motor upwards
        /// relative to the center of mass (in meters).
        static void initializeRotorQuadX(vector<RotorPose>& rotor_poses /* the result we are building */,
                                         uint rotor_count /* must be 4 */,
                                         real_T arm_lengths[],
                                         real_T rotor_z /* z relative to center of gravity */)
        {
            Vector3r unit_z(0, 0, -1); //NED frame
            if (rotor_count == 4) {
                rotor_poses.clear();

                /* Note: rotor_poses are built in this order:
                 x-axis
            (2)  |   (0)
                 |
            -------------- y-axis
                 |
            (1)  |   (3)
            */
                // vectors below are rotated according to NED left hand rule (so the vectors are rotated counter clockwise).
                Quaternionr quadx_rot(AngleAxisr(M_PIf / 4, unit_z));
                rotor_poses.emplace_back(VectorMath::rotateVector(Vector3r(0, arm_lengths[0], rotor_z), quadx_rot, true),
                                         unit_z,
                                         RotorTurningDirection::RotorTurningDirectionCCW);
                rotor_poses.emplace_back(VectorMath::rotateVector(Vector3r(0, -arm_lengths[1], rotor_z), quadx_rot, true),
                                         unit_z,
                                         RotorTurningDirection::RotorTurningDirectionCCW);
                rotor_poses.emplace_back(VectorMath::rotateVector(Vector3r(arm_lengths[2], 0, rotor_z), quadx_rot, true),
                                         unit_z,
                                         RotorTurningDirection::RotorTurningDirectionCW);
                rotor_poses.emplace_back(VectorMath::rotateVector(Vector3r(-arm_lengths[3], 0, rotor_z), quadx_rot, true),
                                         unit_z,
                                         RotorTurningDirection::RotorTurningDirectionCW);
            }
            else
                throw std::invalid_argument("Rotor count other than 4 is not supported by this method!");
        }

        static void initializeRotorHexX(vector<RotorPose>& rotor_poses /* the result we are building */,
                                        uint rotor_count /* must be 6 */,
                                        real_T arm_lengths[],
                                        real_T rotor_z /* z relative to center of gravity */)
        {
            Vector3r unit_z(0, 0, -1); //NED frame
            if (rotor_count == 6) {
                rotor_poses.clear();
                /* Note: rotor_poses are built in this order: rotor 0 is CW
              See HEXA X configuration on http://ardupilot.org/copter/docs/connect-escs-and-motors.html

                     x-axis
                (2)    (4)
                   \  /
                    \/
               (1)-------(0) y-axis
                    /\
                   /  \
                 (5)  (3)

            */

                // vectors below are rotated according to NED left hand rule (so the vectors are rotated counter clockwise).
                Quaternionr hexa_rot30(AngleAxisr(M_PIf / 6, unit_z)); // 30 degrees
                Quaternionr hexa_rot60(AngleAxisr(M_PIf / 3, unit_z)); // 60 degrees
                Quaternionr no_rot(AngleAxisr(0, unit_z));
                rotor_poses.emplace_back(VectorMath::rotateVector(Vector3r(0, arm_lengths[0], rotor_z), no_rot, true),
                                         unit_z,
                                         RotorTurningDirection::RotorTurningDirectionCW);
                rotor_poses.emplace_back(VectorMath::rotateVector(Vector3r(0, -arm_lengths[1], rotor_z), no_rot, true),
                                         unit_z,
                                         RotorTurningDirection::RotorTurningDirectionCCW);
                rotor_poses.emplace_back(VectorMath::rotateVector(Vector3r(arm_lengths[2], 0, rotor_z), hexa_rot30, true),
                                         unit_z,
                                         RotorTurningDirection::RotorTurningDirectionCW);
                rotor_poses.emplace_back(VectorMath::rotateVector(Vector3r(-arm_lengths[3], 0, rotor_z), hexa_rot30, true),
                                         unit_z,
                                         RotorTurningDirection::RotorTurningDirectionCCW);
                rotor_poses.emplace_back(VectorMath::rotateVector(Vector3r(0, arm_lengths[4], rotor_z), hexa_rot60, true),
                                         unit_z,
                                         RotorTurningDirection::RotorTurningDirectionCCW);
                rotor_poses.emplace_back(VectorMath::rotateVector(Vector3r(0, -arm_lengths[5], rotor_z), hexa_rot60, true),
                                         unit_z,
                                         RotorTurningDirection::RotorTurningDirectionCW);
            }
            else
                throw std::invalid_argument("Rotor count other than 6 is not supported by this method!");
        }

        /// Initialize the rotor_poses given the rotor_count, the arm lengths and the arm angles (relative to forwards vector).
        /// Also provide the direction you want to spin each rotor and the z-offset of the rotors relative to the center of gravity.
        static void initializeRotors(vector<RotorPose>& rotor_poses, uint rotor_count, real_T arm_lengths[], real_T arm_angles[], RotorTurningDirection rotor_directions[], real_T rotor_z /* z relative to center of gravity */)
        {
            Vector3r unit_z(0, 0, -1); //NED frame
            rotor_poses.clear();
            for (uint i = 0; i < rotor_count; i++) {
                Quaternionr angle(AngleAxisr(arm_angles[i] * M_PIf / 180, unit_z));
                rotor_poses.emplace_back(VectorMath::rotateVector(Vector3r(0, arm_lengths[i], rotor_z), angle, true),
                                         unit_z,
                                         rotor_directions[i]);
            }
        }

        static void computeInertiaMatrix(Matrix3x3r& inertia, const Vector3r& body_box, const vector<RotorPose>& rotor_poses,
                                         real_T box_mass, real_T motor_assembly_weight)
        {
            inertia = Matrix3x3r::Zero();

            //http://farside.ph.utexas.edu/teaching/336k/Newtonhtml/node64.html
            inertia(0, 0) = box_mass / 12.0f * (body_box.y() * body_box.y() + body_box.z() * body_box.z());
            inertia(1, 1) = box_mass / 12.0f * (body_box.x() * body_box.x() + body_box.z() * body_box.z());
            inertia(2, 2) = box_mass / 12.0f * (body_box.x() * body_box.x() + body_box.y() * body_box.y());

            for (size_t i = 0; i < rotor_poses.size(); ++i) {
                const auto& pos = rotor_poses.at(i).position;
                inertia(0, 0) += (pos.y() * pos.y() + pos.z() * pos.z()) * motor_assembly_weight;
                inertia(1, 1) += (pos.x() * pos.x() + pos.z() * pos.z()) * motor_assembly_weight;
                inertia(2, 2) += (pos.x() * pos.x() + pos.y() * pos.y()) * motor_assembly_weight;
            }
        }

        // Some Frame types which can be used by different firmwares
        // Specific frame configurations, modifications can be done in the Firmware Params

        void setupFrameGenericQuad(Params& params)
        {
            //set up arm lengths
            //dimensions are for F450 frame: http://artofcircuits.com/product/quadcopter-frame-hj450-with-power-distribution
            params.rotor_count = 4;
            std::vector<real_T> arm_lengths(params.rotor_count, 0.2275f);

            //set up mass
            //this has to be between max_thrust*rotor_count/10 (1.6kg using default parameters in RotorParams.hpp) and (idle throttle percentage)*max_thrust*rotor_count/10 (0.8kg using default parameters and SimpleFlight)
            //any value above the maximum would result in the motors not being able to lift the body even at max thrust,
            //and any value below the minimum would cause the drone to fly upwards on idling throttle (50% of the max throttle if using SimpleFlight)
            //Note that the default idle throttle percentage is 50% if you are using SimpleFlight
            params.mass = 1.0f;

            real_T motor_assembly_weight = 0.055f; //weight for MT2212 motor for F450 frame
            real_T box_mass = params.mass - params.rotor_count * motor_assembly_weight;

            // using rotor_param default, but if you want to change any of the rotor_params, call calculateMaxThrust() to recompute the max_thrust
            // given new thrust coefficients, motor max_rpm and propeller diameter.
            params.rotor_params.calculateMaxThrust();

            //set up dimensions of core body box or abdomen (not including arms).
            params.body_box.x() = 0.180f;
            params.body_box.y() = 0.11f;
            params.body_box.z() = 0.040f;
            real_T rotor_z = 2.5f / 100;

            //computer rotor poses
            initializeRotorQuadX(params.rotor_poses, params.rotor_count, arm_lengths.data(), rotor_z);

            //compute inertia matrix
            computeInertiaMatrix(params.inertia, params.body_box, params.rotor_poses, box_mass, motor_assembly_weight);
        }

        void setupFrameGenericHex(Params& params)
        {
            //set up arm lengths
            //dimensions are for F450 frame: http://artofcircuits.com/product/quadcopter-frame-hj450-with-power-distribution
            params.rotor_count = 6;
            std::vector<real_T> arm_lengths(params.rotor_count, 0.2275f);

            //set up mass
            //this has to be between max_thrust*rotor_count/10 (2.5kg using default parameters in RotorParams.hpp) and (idle throttle percentage)*max_thrust*rotor_count/10 (1.25kg using default parameters and SimpleFlight)
            //any value above the maximum would result in the motors not being able to lift the body even at max thrust,
            //and any value below the minimum would cause the drone to fly upwards on idling throttle (50% of the max throttle if using SimpleFlight)
            params.mass = 1.0f;

            real_T motor_assembly_weight = 0.055f; //weight for MT2212 motor for F450 frame
            real_T box_mass = params.mass - params.rotor_count * motor_assembly_weight;

            // using rotor_param default, but if you want to change any of the rotor_params, call calculateMaxThrust() to recompute the max_thrust
            // given new thrust coefficients, motor max_rpm and propeller diameter.
            params.rotor_params.calculateMaxThrust();

            //set up dimensions of core body box or abdomen (not including arms).
            params.body_box.x() = 0.180f;
            params.body_box.y() = 0.11f;
            params.body_box.z() = 0.040f;
            real_T rotor_z = 2.5f / 100;

            //computer rotor poses
            initializeRotorHexX(params.rotor_poses, params.rotor_count, arm_lengths.data(), rotor_z);

            //compute inertia matrix
            computeInertiaMatrix(params.inertia, params.body_box, params.rotor_poses, box_mass, motor_assembly_weight);
        }

        void setupFrameFlamewheel(Params& params)
        {
            //set up arm lengths
            //dimensions are for F450 frame: http://artofcircuits.com/product/quadcopter-frame-hj450-with-power-distribution
            params.rotor_count = 4;
            std::vector<real_T> arm_lengths(params.rotor_count, 0.225f);

            //set up mass
            params.mass = 1.635f;
            real_T motor_assembly_weight = 0.052f;
            real_T box_mass = params.mass - params.rotor_count * motor_assembly_weight;

            params.rotor_params.C_T = 0.11f;
            params.rotor_params.C_P = 0.047f;
            params.rotor_params.max_rpm = 9500;
            params.rotor_params.calculateMaxThrust();
            params.linear_drag_coefficient *= 4; // make top speed more real.

            //set up dimensions of core body box or abdomen (not including arms).
            params.body_box.x() = 0.16f;
            params.body_box.y() = 0.10f;
            params.body_box.z() = 0.14f;
            real_T rotor_z = 0.15f;

            //computer rotor poses
            initializeRotorQuadX(params.rotor_poses, params.rotor_count, arm_lengths.data(), rotor_z);

            //compute inertia matrix
            computeInertiaMatrix(params.inertia, params.body_box, params.rotor_poses, box_mass, motor_assembly_weight);
        }

        void setupFrameFlamewheelFLA(Params& params)
        {
            //set up arm lengths
            //dimensions are for F450 frame: http://artofcircuits.com/product/quadcopter-frame-hj450-with-power-distribution
            params.rotor_count = 4;
            std::vector<real_T> arm_lengths(params.rotor_count, 0.225f);

            //set up mass
            params.mass = 2.25f;
            real_T motor_assembly_weight = 0.1f;
            real_T box_mass = params.mass - params.rotor_count * motor_assembly_weight;

            params.rotor_params.C_T = 0.2f;
            params.rotor_params.C_P = 0.1f;
            params.rotor_params.max_rpm = 9324;
            params.rotor_params.calculateMaxThrust();
            params.linear_drag_coefficient *= 4; // make top speed more real.

            //set up dimensions of core body box or abdomen (not including arms).
            params.body_box.x() = 0.16f;
            params.body_box.y() = 0.10f;
            params.body_box.z() = 0.14f;
            real_T rotor_z = 0.15f;

            //computer rotor poses
            initializeRotorQuadX(params.rotor_poses, params.rotor_count, arm_lengths.data(), rotor_z);

            //compute inertia matrix
            computeInertiaMatrix(params.inertia, params.body_box, params.rotor_poses, box_mass, motor_assembly_weight);
        }

        void setupFrameBlacksheep(Params& params)
        {
            /*
        Motor placement:
        x
        (2)  |   (0)
        |
        ------------ y
        |
        (1)  |   (3)
        |

        */
            //set up arm lengths
            //dimensions are for Team Blacksheep Discovery (http://team-blacksheep.com/products/product:98)
            params.rotor_count = 4;
            std::vector<real_T> arm_lengths;

            Vector3r unit_z(0, 0, -1); //NED frame

            // relative to Forward vector in the order (0,3,1,2) required by quad X pattern
            // http://ardupilot.org/copter/_images/MOTORS_QuadX_QuadPlus.jpg
            arm_lengths.push_back(0.22f);
            arm_lengths.push_back(0.255f);
            arm_lengths.push_back(0.22f);
            arm_lengths.push_back(0.255f);

            // note: the Forward vector is actually the "x" axis, and the AngleAxisr rotation is pointing down and is left handed, so this means the rotation
            // is counter clockwise, so the vector (arm_lengths[i], 0) is the X-axis, so the CCW rotations to position each arm correctly are listed below:
            // See measurements here: http://diydrones.com/profiles/blogs/arducopter-tbs-discovery-style (angles reversed because we are doing CCW rotation)
            std::vector<real_T> arm_angles;
            arm_angles.push_back(-55.0f);
            arm_angles.push_back(125.0f);
            arm_angles.push_back(55.0f);
            arm_angles.push_back(-125.0f);

            // quad X pattern
            std::vector<RotorTurningDirection> rotor_directions;
            rotor_directions.push_back(RotorTurningDirection::RotorTurningDirectionCCW);
            rotor_directions.push_back(RotorTurningDirection::RotorTurningDirectionCCW);
            rotor_directions.push_back(RotorTurningDirection::RotorTurningDirectionCW);
            rotor_directions.push_back(RotorTurningDirection::RotorTurningDirectionCW);

            // data from
            // http://dronesvision.net/team-blacksheep-750kv-motor-esc-set-for-tbs-discovery-fpv-quadcopter/
            //set up mass
            params.mass = 2.0f; //can be varied from 0.800 to 1.600
            real_T motor_assembly_weight = 0.052f; // weight for TBS motors
            real_T box_mass = params.mass - params.rotor_count * motor_assembly_weight;

            // the props we are using a E-Prop, which I didn't find in UIUC database, but this one is close:
            // http://m-selig.ae.illinois.edu/props/volume-2/plots/ef_130x70_static_ctcp.png
            params.rotor_params.C_T = 0.11f;
            params.rotor_params.C_P = 0.047f;
            params.rotor_params.max_rpm = 9500;
            params.rotor_params.calculateMaxThrust();

            //set up dimensions of core body box or abdomen (not including arms).
            params.body_box.x() = 0.20f;
            params.body_box.y() = 0.12f;
            params.body_box.z() = 0.04f;
            real_T rotor_z = 2.5f / 100;

            //computer rotor poses
            params.rotor_poses.clear();
            for (uint i = 0; i < 4; i++) {
                Quaternionr angle(AngleAxisr(arm_angles[i] * M_PIf / 180, unit_z));
                params.rotor_poses.emplace_back(VectorMath::rotateVector(Vector3r(arm_lengths[i], 0, rotor_z), angle, true), unit_z, rotor_directions[i]);
            };

            //compute inertia matrix
            computeInertiaMatrix(params.inertia, params.body_box, params.rotor_poses, box_mass, motor_assembly_weight);
        }

    private:
        Params params_;
        SensorCollection sensors_; //maintains sensor type indexed collection of sensors
        vector<shared_ptr<SensorBase>> sensor_storage_; //RAII for created sensors
    };
}
} //namespace
#endif
>>>>>>> 18be74d9
<|MERGE_RESOLUTION|>--- conflicted
+++ resolved
@@ -1,965 +1,543 @@
-<<<<<<< HEAD
-// Copyright (c) Microsoft Corporation. All rights reserved.
-// Licensed under the MIT License.
-
-#ifndef msr_airlib_MultiRotorParameters_hpp
-#define msr_airlib_MultiRotorParameters_hpp
-
-#include "common/Common.hpp"
-#include "RotorParams.hpp"
-#include "sensors/SensorCollection.hpp"
-#include "sensors/SensorFactory.hpp"
-#include "vehicles/multirotor/api/MultirotorApiBase.hpp"
-
-namespace msr { namespace airlib {
-
-class MultiRotorParams {
-//All units are SI
-public: //types
-    struct RotorPose {
-        Vector3r position;  //relative to center of gravity of vehicle body
-        Vector3r normal;
-        RotorTurningDirection direction;
-
-        RotorPose()
-        {}
-        RotorPose(const Vector3r& position_val, const Vector3r& normal_val, RotorTurningDirection direction_val)
-            : position(position_val), normal(normal_val), direction(direction_val)
-        {}
-    };
-
-    struct Params {
-        /*********** required parameters ***********/
-        uint rotor_count;
-        vector<RotorPose> rotor_poses;
-        real_T mass;
-        Matrix3x3r inertia;
-        Vector3r body_box;
-
-        /*********** optional parameters with defaults ***********/
-        real_T linear_drag_coefficient = 1.3f / 4.0f;
-        //sample value 1.3 from http://klsin.bpmsg.com/how-fast-can-a-quadcopter-fly/, but divided by 4 to account
-        // for nice streamlined frame design and allow higher top speed which is more fun.
-        //angular coefficient is usually 10X smaller than linear, however we should replace this with exact number
-        //http://physics.stackexchange.com/q/304742/14061
-        real_T angular_drag_coefficient = linear_drag_coefficient;
-        real_T restitution = 0.55f; // value of 1 would result in perfectly elastic collisions, 0 would be completely inelastic.
-        real_T friction = 0.5f;
-        RotorParams rotor_params;
-    };
-
-
-protected: //must override by derived class
-    virtual void setupParams() = 0;
-    virtual const SensorFactory* getSensorFactory() const = 0;
-
-public: //interface
-    virtual std::unique_ptr<MultirotorApiBase> createMultirotorApi() = 0;
-
-    virtual ~MultiRotorParams() = default;
-    virtual void initialize(const AirSimSettings::VehicleSetting* vehicle_setting)
-    {
-        sensor_storage_.clear();
-        sensors_.clear();
-
-        setupParams();
-
-        addSensorsFromSettings(vehicle_setting);
-    }
-
-    const Params& getParams() const
-    {
-        return params_;
-    }
-    Params& getParams()
-    {
-        return params_;
-    }
-    SensorCollection& getSensors()
-    {
-        return sensors_;
-    }
-    const SensorCollection& getSensors() const
-    {
-        return sensors_;
-    }
-
-    void addSensorsFromSettings(const AirSimSettings::VehicleSetting* vehicle_setting)
-    {
-        // use sensors from vehicle settings; if empty list, use default sensors.
-        // note that the vehicle settings completely override the default sensor "list";
-        // there is no piecemeal add/remove/update per sensor.
-        const std::map<std::string, std::unique_ptr<AirSimSettings::SensorSetting>>& sensor_settings
-            = vehicle_setting->sensors.size() > 0 ? vehicle_setting->sensors : AirSimSettings::AirSimSettings::singleton().sensor_defaults;
-
-        getSensorFactory()->createSensorsFromSettings(sensor_settings, sensors_, sensor_storage_);
-    }
-
-protected: //static utility functions for derived classes to use
-
-    /// Initializes 4 rotors in the usual QuadX pattern:  http://ardupilot.org/copter/_images/MOTORS_QuadX_QuadPlus.jpg
-    /// which shows that given an array of 4 motors, the first is placed top right and flies counter clockwise (CCW) and
-    /// the second is placed bottom left, and also flies CCW.  The third in the array is placed top left and flies clockwise (CW)
-    /// while the last is placed bottom right and also flies clockwise.  This is how the 4 items in the arm_lengths and
-    /// arm_angles arrays will be used.  So arm_lengths is 4 numbers (in meters) where four arm lengths, 0 is top right,
-    /// 1 is bottom left, 2 is top left and 3 is bottom right.  arm_angles is 4 numbers (in degrees)  relative to forward vector (0,1),
-    /// provided in the same order where 0 is top right, 1 is bottom left, 2 is top left and 3 is bottom right, so for example,
-    /// the angles for a regular symmetric X pattern would be 45, 225, 315, 135.  The rotor_z is the offset of each motor upwards
-    /// relative to the center of mass (in meters).
-    static void initializeRotorQuadX(vector<RotorPose>& rotor_poses /* the result we are building */,
-        uint rotor_count /* must be 4 */,
-        real_T arm_lengths[],
-        real_T rotor_z /* z relative to center of gravity */)
-    {
-        Vector3r unit_z(0, 0, -1);  //NED frame
-        if (rotor_count == 4) {
-            rotor_poses.clear();
-
-            /* Note: rotor_poses are built in this order:
-                 x-axis
-            (2)  |   (0)
-                 |
-            -------------- y-axis
-                 |
-            (1)  |   (3)
-            */
-            // vectors below are rotated according to NED left hand rule (so the vectors are rotated counter clockwise).
-            Quaternionr quadx_rot(AngleAxisr(M_PIf / 4, unit_z));
-            rotor_poses.emplace_back(VectorMath::rotateVector(Vector3r(0, arm_lengths[0], rotor_z), quadx_rot, true),
-                unit_z, RotorTurningDirection::RotorTurningDirectionCCW);
-            rotor_poses.emplace_back(VectorMath::rotateVector(Vector3r(0, -arm_lengths[1], rotor_z), quadx_rot, true),
-                unit_z, RotorTurningDirection::RotorTurningDirectionCCW);
-            rotor_poses.emplace_back(VectorMath::rotateVector(Vector3r(arm_lengths[2], 0, rotor_z), quadx_rot, true),
-                unit_z, RotorTurningDirection::RotorTurningDirectionCW);
-            rotor_poses.emplace_back(VectorMath::rotateVector(Vector3r(-arm_lengths[3], 0, rotor_z), quadx_rot, true),
-                unit_z, RotorTurningDirection::RotorTurningDirectionCW);
-        }
-        else
-            throw std::invalid_argument("Rotor count other than 4 is not supported by this method!");
-    }
-
-    static void initializeRotorHexX(vector<RotorPose>& rotor_poses /* the result we are building */,
-        uint rotor_count /* must be 6 */,
-        real_T arm_lengths[],
-        real_T rotor_z /* z relative to center of gravity */)
-    {
-        Vector3r unit_z(0, 0, -1);  //NED frame
-        if (rotor_count == 6) {
-            rotor_poses.clear();
-            /* Note: rotor_poses are built in this order: rotor 0 is CW
-              See HEXA X configuration on http://ardupilot.org/copter/docs/connect-escs-and-motors.html
-
-                     x-axis
-                (2)    (4)
-                   \  /
-                    \/
-               (1)-------(0) y-axis
-                    /\
-                   /  \
-                 (5)  (3)
-
-            */
-
-            // vectors below are rotated according to NED left hand rule (so the vectors are rotated counter clockwise).
-            Quaternionr hexa_rot30(AngleAxisr(M_PIf / 6, unit_z)); // 30 degrees
-            Quaternionr hexa_rot60(AngleAxisr(M_PIf / 3, unit_z)); // 60 degrees
-            Quaternionr no_rot(AngleAxisr(0, unit_z));
-            rotor_poses.emplace_back(VectorMath::rotateVector(Vector3r(0, arm_lengths[0], rotor_z), no_rot, true),
-                unit_z, RotorTurningDirection::RotorTurningDirectionCW);
-            rotor_poses.emplace_back(VectorMath::rotateVector(Vector3r(0, -arm_lengths[1], rotor_z), no_rot, true),
-                unit_z, RotorTurningDirection::RotorTurningDirectionCCW);
-            rotor_poses.emplace_back(VectorMath::rotateVector(Vector3r(arm_lengths[2], 0, rotor_z), hexa_rot30, true),
-                unit_z, RotorTurningDirection::RotorTurningDirectionCW);
-            rotor_poses.emplace_back(VectorMath::rotateVector(Vector3r(-arm_lengths[3], 0, rotor_z), hexa_rot30, true),
-                unit_z, RotorTurningDirection::RotorTurningDirectionCCW);
-            rotor_poses.emplace_back(VectorMath::rotateVector(Vector3r(0, arm_lengths[4], rotor_z), hexa_rot60, true),
-                unit_z, RotorTurningDirection::RotorTurningDirectionCCW);
-            rotor_poses.emplace_back(VectorMath::rotateVector(Vector3r(0, -arm_lengths[5], rotor_z), hexa_rot60, true),
-                unit_z, RotorTurningDirection::RotorTurningDirectionCW);
-        }
-        else
-            throw std::invalid_argument("Rotor count other than 6 is not supported by this method!");
-    }
-
-    static void initializeRotorOctoX(vector<RotorPose>& rotor_poses /* the result we are building */,
-        uint rotor_count /* must be 8 */,
-        real_T arm_lengths[],
-        real_T rotor_z /* z relative to center of gravity */)
-    {
-        Vector3r unit_z(0, 0, -1);  //NED frame
-        if (rotor_count == 8) {
-            rotor_poses.clear();
-            /* Note: rotor_poses are built in this order: rotor 0 is CW
-              See OCTO X configuration on http://ardupilot.org/copter/docs/connect-escs-and-motors.html
-
-                     x-axis
-                  
-                 (4)  |  (0) 
-                      |
-            (6)       |       (2)
-            __________|__________  y-axis
-                      |
-            (5)       |       (7)
-                      |
-                 (1)  |  (3)
-
-            0 CW: 67.5 from +Y
-            1 CW: 67.5 from -Y 
-            2 CCW: 22.5 from +Y
-            3 CCW: 22.5 from -X
-            4 CCW: 22.5 from +X
-            5 CCW: 22.5 from -Y
-            6 CW: 67.5 from +X
-            7 CW: 67.5 from -X
-            
-            */
-
-            // vectors below are rotated according to NED left hand rule (so the vectors are rotated counter clockwise).
-            Quaternionr octo_rot22(AngleAxisr(M_PIf / 8, unit_z)); // 22.5 degrees
-            Quaternionr octo_rot67(AngleAxisr(3* M_PIf / 8, unit_z)); // 67.5 degrees
-            
-            rotor_poses.emplace_back(VectorMath::rotateVector(
-                Vector3r(0, arm_lengths[0], rotor_z), octo_rot67, true),
-            unit_z, RotorTurningDirection::RotorTurningDirectionCW);
-            
-            rotor_poses.emplace_back(VectorMath::rotateVector(
-                Vector3r(0, -arm_lengths[1], rotor_z), octo_rot67, true),
-                unit_z, RotorTurningDirection::RotorTurningDirectionCW);
-
-            rotor_poses.emplace_back(VectorMath::rotateVector(
-                Vector3r(0, arm_lengths[2], rotor_z), octo_rot22, true),
-                unit_z, RotorTurningDirection::RotorTurningDirectionCCW);
-            
-            rotor_poses.emplace_back(VectorMath::rotateVector(
-                Vector3r(-arm_lengths[3], 0, rotor_z), octo_rot22, true),
-                unit_z, RotorTurningDirection::RotorTurningDirectionCCW);
-            
-            rotor_poses.emplace_back(VectorMath::rotateVector(
-                Vector3r(arm_lengths[4], 0, rotor_z), octo_rot22, true),
-                unit_z, RotorTurningDirection::RotorTurningDirectionCCW);
-            
-            rotor_poses.emplace_back(VectorMath::rotateVector(
-                Vector3r(0, -arm_lengths[5], rotor_z), octo_rot22, true),
-                unit_z, RotorTurningDirection::RotorTurningDirectionCCW);
-            
-            rotor_poses.emplace_back(VectorMath::rotateVector(
-                Vector3r(arm_lengths[6], 0, rotor_z), octo_rot67, true),
-                unit_z, RotorTurningDirection::RotorTurningDirectionCW);
-            
-            rotor_poses.emplace_back(VectorMath::rotateVector(
-                Vector3r(-arm_lengths[7], 0, rotor_z), octo_rot67, true),
-                unit_z, RotorTurningDirection::RotorTurningDirectionCW);
-        }
-        else
-            throw std::invalid_argument("Rotor count other than 8 is not supported by this method!");
-    }
-
-    /// Initialize the rotor_poses given the rotor_count, the arm lengths and the arm angles (relative to forwards vector).
-    /// Also provide the direction you want to spin each rotor and the z-offset of the rotors relative to the center of gravity.
-    static void initializeRotors(vector<RotorPose>& rotor_poses, uint rotor_count, real_T arm_lengths[], real_T arm_angles[], RotorTurningDirection rotor_directions[], real_T rotor_z /* z relative to center of gravity */)
-    {
-        Vector3r unit_z(0, 0, -1);  //NED frame
-        rotor_poses.clear();
-        for (uint i = 0; i < rotor_count; i++)
-        {
-            Quaternionr angle(AngleAxisr(arm_angles[i] * M_PIf / 180, unit_z));
-            rotor_poses.emplace_back(VectorMath::rotateVector(Vector3r(0, arm_lengths[i], rotor_z), angle, true),
-                unit_z, rotor_directions[i]);
-        }
-    }
-
-    static void computeInertiaMatrix(Matrix3x3r& inertia, const Vector3r& body_box, const vector<RotorPose>& rotor_poses,
-        real_T box_mass, real_T motor_assembly_weight)
-    {
-        inertia = Matrix3x3r::Zero();
-
-        //http://farside.ph.utexas.edu/teaching/336k/Newtonhtml/node64.html
-        inertia(0, 0) = box_mass / 12.0f * (body_box.y()*body_box.y() + body_box.z()*body_box.z());
-        inertia(1, 1) = box_mass / 12.0f * (body_box.x()*body_box.x() + body_box.z()*body_box.z());
-        inertia(2, 2) = box_mass / 12.0f * (body_box.x()*body_box.x() + body_box.y()*body_box.y());
-
-        for (size_t i = 0; i < rotor_poses.size(); ++i) {
-            const auto& pos = rotor_poses.at(i).position;
-            inertia(0, 0) += (pos.y()*pos.y() + pos.z()*pos.z()) * motor_assembly_weight;
-            inertia(1, 1) += (pos.x()*pos.x() + pos.z()*pos.z()) * motor_assembly_weight;
-            inertia(2, 2) += (pos.x()*pos.x() + pos.y()*pos.y()) * motor_assembly_weight;
-        }
-    }
-
-    // Some Frame types which can be used by different firmwares
-    // Specific frame configurations, modifications can be done in the Firmware Params
-
-    void setupFrameGenericQuad(Params& params)
-    {
-        //set up arm lengths
-        //dimensions are for F450 frame: http://artofcircuits.com/product/quadcopter-frame-hj450-with-power-distribution
-        params.rotor_count = 4;
-        std::vector<real_T> arm_lengths(params.rotor_count, 0.2275f);
-
-        //set up mass
-        //this has to be between max_thrust*rotor_count/10 (1.6kg using default parameters in RotorParams.hpp) and (idle throttle percentage)*max_thrust*rotor_count/10 (0.8kg using default parameters and SimpleFlight)
-        //any value above the maximum would result in the motors not being able to lift the body even at max thrust,
-        //and any value below the minimum would cause the drone to fly upwards on idling throttle (50% of the max throttle if using SimpleFlight)
-        //Note that the default idle throttle percentage is 50% if you are using SimpleFlight
-        params.mass = 1.0f; 
-
-        real_T motor_assembly_weight = 0.055f;  //weight for MT2212 motor for F450 frame
-        real_T box_mass = params.mass - params.rotor_count * motor_assembly_weight;
-
-        // using rotor_param default, but if you want to change any of the rotor_params, call calculateMaxThrust() to recompute the max_thrust
-        // given new thrust coefficients, motor max_rpm and propeller diameter.
-        params.rotor_params.calculateMaxThrust();
-
-        //set up dimensions of core body box or abdomen (not including arms).
-        params.body_box.x() = 0.180f; params.body_box.y() = 0.11f; params.body_box.z() = 0.040f;
-        real_T rotor_z = 2.5f / 100;
-
-        //computer rotor poses
-        initializeRotorQuadX(params.rotor_poses, params.rotor_count, arm_lengths.data(), rotor_z);
-
-        //compute inertia matrix
-        computeInertiaMatrix(params.inertia, params.body_box, params.rotor_poses, box_mass, motor_assembly_weight);
-    }
-
-    void setupFrameGenericHex(Params& params)
-    {
-        //set up arm lengths
-        //dimensions are for F450 frame: http://artofcircuits.com/product/quadcopter-frame-hj450-with-power-distribution
-        params.rotor_count = 6;
-        std::vector<real_T> arm_lengths(params.rotor_count, 0.2275f);
-
-        //set up mass
-        //this has to be between max_thrust*rotor_count/10 (2.5kg using default parameters in RotorParams.hpp) and (idle throttle percentage)*max_thrust*rotor_count/10 (1.25kg using default parameters and SimpleFlight)
-        //any value above the maximum would result in the motors not being able to lift the body even at max thrust,
-        //and any value below the minimum would cause the drone to fly upwards on idling throttle (50% of the max throttle if using SimpleFlight)
-        params.mass = 1.0f;
-
-        real_T motor_assembly_weight = 0.055f;  //weight for MT2212 motor for F450 frame
-        real_T box_mass = params.mass - params.rotor_count * motor_assembly_weight;
-
-        // using rotor_param default, but if you want to change any of the rotor_params, call calculateMaxThrust() to recompute the max_thrust
-        // given new thrust coefficients, motor max_rpm and propeller diameter.
-        params.rotor_params.calculateMaxThrust();
-
-        //set up dimensions of core body box or abdomen (not including arms).
-        params.body_box.x() = 0.180f; params.body_box.y() = 0.11f; params.body_box.z() = 0.040f;
-        real_T rotor_z = 2.5f / 100;
-
-        //computer rotor poses
-        initializeRotorHexX(params.rotor_poses, params.rotor_count, arm_lengths.data(), rotor_z);
-
-        //compute inertia matrix
-        computeInertiaMatrix(params.inertia, params.body_box, params.rotor_poses, box_mass, motor_assembly_weight);
-    }
-
-    void setupFrameGenericOcto(Params& params) {
-        //set up arm lengths
-        //dimensions are for F450 frame: http://artofcircuits.com/product/quadcopter-frame-hj450-with-power-distribution
-        params.rotor_count = 8;
-        std::vector<real_T> arm_lengths(params.rotor_count, 0.2275f);
-
-        //set up mass
-        //this has to be between max_thrust*rotor_count/10 (2.5kg using default parameters in RotorParams.hpp) and (idle throttle percentage)*max_thrust*rotor_count/10 (1.25kg using default parameters and SimpleFlight)
-        //any value above the maximum would result in the motors not being able to lift the body even at max thrust,
-        //and any value below the minimum would cause the drone to fly upwards on idling throttle (50% of the max throttle if using SimpleFlight)
-
-        params.mass = 1.0f; //can be varied from 0.800 to 1.600
-        real_T motor_assembly_weight = 0.055f;  //weight for MT2212 motor for F450 frame  0.148
-        real_T box_mass = params.mass - params.rotor_count * motor_assembly_weight;
-
-        // using rotor_param default, but if you want to change any of the rotor_params, call calculateMaxThrust() to recompute the max_thrust
-        // given new thrust coefficients, motor max_rpm and propeller diameter.
-        params.rotor_params.calculateMaxThrust();
-
-        //set up dimensions of core body box or abdomen (not including arms).
-        params.body_box.x() = 0.180f; params.body_box.y() = 0.11f; params.body_box.z() = 0.040f;
-        real_T rotor_z = 2.5f / 100;
-
-        //computer rotor poses
-        initializeRotorOctoX(params.rotor_poses, params.rotor_count, arm_lengths.data(), rotor_z);
-
-        //compute inertia matrix
-        computeInertiaMatrix(params.inertia, params.body_box, params.rotor_poses, box_mass, motor_assembly_weight);
-    }
-
-    void setupFrameFlamewheel(Params& params)
-    {
-        //set up arm lengths
-        //dimensions are for F450 frame: http://artofcircuits.com/product/quadcopter-frame-hj450-with-power-distribution
-        params.rotor_count = 4;
-        std::vector<real_T> arm_lengths(params.rotor_count, 0.225f);
-
-        //set up mass
-        params.mass = 1.635f;
-        real_T motor_assembly_weight = 0.052f;
-        real_T box_mass = params.mass - params.rotor_count * motor_assembly_weight;
-
-        params.rotor_params.C_T = 0.11f;
-        params.rotor_params.C_P = 0.047f;
-        params.rotor_params.max_rpm = 9500;
-        params.rotor_params.calculateMaxThrust();
-        params.linear_drag_coefficient *= 4; // make top speed more real.
-
-        //set up dimensions of core body box or abdomen (not including arms).
-        params.body_box.x() = 0.16f; params.body_box.y() = 0.10f; params.body_box.z() = 0.14f;
-        real_T rotor_z = 0.15f;
-
-        //computer rotor poses
-        initializeRotorQuadX(params.rotor_poses, params.rotor_count, arm_lengths.data(), rotor_z);
-
-        //compute inertia matrix
-        computeInertiaMatrix(params.inertia, params.body_box, params.rotor_poses, box_mass, motor_assembly_weight);
-    }
-
-    void setupFrameFlamewheelFLA(Params& params)
-    {
-        //set up arm lengths
-        //dimensions are for F450 frame: http://artofcircuits.com/product/quadcopter-frame-hj450-with-power-distribution
-        params.rotor_count = 4;
-        std::vector<real_T> arm_lengths(params.rotor_count, 0.225f);
-
-        //set up mass
-        params.mass = 2.25f;
-        real_T motor_assembly_weight = 0.1f;
-        real_T box_mass = params.mass - params.rotor_count * motor_assembly_weight;
-
-        params.rotor_params.C_T = 0.2f;
-        params.rotor_params.C_P = 0.1f;
-        params.rotor_params.max_rpm = 9324;
-        params.rotor_params.calculateMaxThrust();
-        params.linear_drag_coefficient *= 4; // make top speed more real.
-
-        //set up dimensions of core body box or abdomen (not including arms).
-        params.body_box.x() = 0.16f; params.body_box.y() = 0.10f; params.body_box.z() = 0.14f;
-        real_T rotor_z = 0.15f;
-
-        //computer rotor poses
-        initializeRotorQuadX(params.rotor_poses, params.rotor_count, arm_lengths.data(), rotor_z);
-
-        //compute inertia matrix
-        computeInertiaMatrix(params.inertia, params.body_box, params.rotor_poses, box_mass, motor_assembly_weight);
-    }
-
-    void setupFrameBlacksheep(Params& params)
-    {
-        /*
-        Motor placement:
-        x
-        (2)  |   (0)
-        |
-        ------------ y
-        |
-        (1)  |   (3)
-        |
-
-        */
-        //set up arm lengths
-        //dimensions are for Team Blacksheep Discovery (http://team-blacksheep.com/products/product:98)
-        params.rotor_count = 4;
-        std::vector<real_T> arm_lengths;
-
-        Vector3r unit_z(0, 0, -1);  //NED frame
-
-        // relative to Forward vector in the order (0,3,1,2) required by quad X pattern
-        // http://ardupilot.org/copter/_images/MOTORS_QuadX_QuadPlus.jpg
-        arm_lengths.push_back(0.22f);
-        arm_lengths.push_back(0.255f);
-        arm_lengths.push_back(0.22f);
-        arm_lengths.push_back(0.255f);
-
-        // note: the Forward vector is actually the "x" axis, and the AngleAxisr rotation is pointing down and is left handed, so this means the rotation
-        // is counter clockwise, so the vector (arm_lengths[i], 0) is the X-axis, so the CCW rotations to position each arm correctly are listed below:
-        // See measurements here: http://diydrones.com/profiles/blogs/arducopter-tbs-discovery-style (angles reversed because we are doing CCW rotation)
-        std::vector<real_T> arm_angles;
-        arm_angles.push_back(-55.0f);
-        arm_angles.push_back(125.0f);
-        arm_angles.push_back(55.0f);
-        arm_angles.push_back(-125.0f);
-
-        // quad X pattern
-        std::vector<RotorTurningDirection> rotor_directions;
-        rotor_directions.push_back(RotorTurningDirection::RotorTurningDirectionCCW);
-        rotor_directions.push_back(RotorTurningDirection::RotorTurningDirectionCCW);
-        rotor_directions.push_back(RotorTurningDirection::RotorTurningDirectionCW);
-        rotor_directions.push_back(RotorTurningDirection::RotorTurningDirectionCW);
-
-        // data from
-        // http://dronesvision.net/team-blacksheep-750kv-motor-esc-set-for-tbs-discovery-fpv-quadcopter/
-        //set up mass
-        params.mass = 2.0f; //can be varied from 0.800 to 1.600
-        real_T motor_assembly_weight = 0.052f;  // weight for TBS motors
-        real_T box_mass = params.mass - params.rotor_count * motor_assembly_weight;
-
-        // the props we are using a E-Prop, which I didn't find in UIUC database, but this one is close:
-        // http://m-selig.ae.illinois.edu/props/volume-2/plots/ef_130x70_static_ctcp.png
-        params.rotor_params.C_T = 0.11f;
-        params.rotor_params.C_P = 0.047f;
-        params.rotor_params.max_rpm = 9500;
-        params.rotor_params.calculateMaxThrust();
-
-        //set up dimensions of core body box or abdomen (not including arms).
-        params.body_box.x() = 0.20f; params.body_box.y() = 0.12f; params.body_box.z() = 0.04f;
-        real_T rotor_z = 2.5f / 100;
-
-        //computer rotor poses
-        params.rotor_poses.clear();
-        for (uint i = 0; i < 4; i++)
-        {
-            Quaternionr angle(AngleAxisr(arm_angles[i] * M_PIf / 180, unit_z));
-            params.rotor_poses.emplace_back(VectorMath::rotateVector(Vector3r(arm_lengths[i], 0, rotor_z), angle, true), unit_z, rotor_directions[i]);
-        };
-
-        //compute inertia matrix
-        computeInertiaMatrix(params.inertia, params.body_box, params.rotor_poses, box_mass, motor_assembly_weight);
-    }
-
-private:
-    Params params_;
-    SensorCollection sensors_; //maintains sensor type indexed collection of sensors
-    vector<unique_ptr<SensorBase>> sensor_storage_; //RAII for created sensors
-};
-
-}} //namespace
-#endif
-=======
-// Copyright (c) Microsoft Corporation. All rights reserved.
-// Licensed under the MIT License.
-
-#ifndef msr_airlib_MultiRotorParameters_hpp
-#define msr_airlib_MultiRotorParameters_hpp
-
-#include "common/Common.hpp"
-#include "RotorParams.hpp"
-#include "sensors/SensorCollection.hpp"
-#include "sensors/SensorFactory.hpp"
-#include "vehicles/multirotor/api/MultirotorApiBase.hpp"
-
-namespace msr
-{
-namespace airlib
-{
-
-    class MultiRotorParams
-    {
-        //All units are SI
-    public: //types
-        struct RotorPose
-        {
-            Vector3r position; //relative to center of gravity of vehicle body
-            Vector3r normal;
-            RotorTurningDirection direction;
-
-            RotorPose()
-            {
-            }
-            RotorPose(const Vector3r& position_val, const Vector3r& normal_val, RotorTurningDirection direction_val)
-                : position(position_val), normal(normal_val), direction(direction_val)
-            {
-            }
-        };
-
-        struct Params
-        {
-            /*********** required parameters ***********/
-            uint rotor_count;
-            vector<RotorPose> rotor_poses;
-            real_T mass;
-            Matrix3x3r inertia;
-            Vector3r body_box;
-
-            /*********** optional parameters with defaults ***********/
-            real_T linear_drag_coefficient = 1.3f / 4.0f;
-            //sample value 1.3 from http://klsin.bpmsg.com/how-fast-can-a-quadcopter-fly/, but divided by 4 to account
-            // for nice streamlined frame design and allow higher top speed which is more fun.
-            //angular coefficient is usually 10X smaller than linear, however we should replace this with exact number
-            //http://physics.stackexchange.com/q/304742/14061
-            real_T angular_drag_coefficient = linear_drag_coefficient;
-            real_T restitution = 0.55f; // value of 1 would result in perfectly elastic collisions, 0 would be completely inelastic.
-            real_T friction = 0.5f;
-            RotorParams rotor_params;
-        };
-
-    protected: //must override by derived class
-        virtual void setupParams() = 0;
-        virtual const SensorFactory* getSensorFactory() const = 0;
-
-    public: //interface
-        virtual std::unique_ptr<MultirotorApiBase> createMultirotorApi() = 0;
-
-        virtual ~MultiRotorParams() = default;
-        virtual void initialize(const AirSimSettings::VehicleSetting* vehicle_setting)
-        {
-            sensor_storage_.clear();
-            sensors_.clear();
-
-            setupParams();
-
-            addSensorsFromSettings(vehicle_setting);
-        }
-
-        const Params& getParams() const
-        {
-            return params_;
-        }
-        Params& getParams()
-        {
-            return params_;
-        }
-        SensorCollection& getSensors()
-        {
-            return sensors_;
-        }
-        const SensorCollection& getSensors() const
-        {
-            return sensors_;
-        }
-
-        void addSensorsFromSettings(const AirSimSettings::VehicleSetting* vehicle_setting)
-        {
-            const auto& sensor_settings = vehicle_setting->sensors;
-
-            getSensorFactory()->createSensorsFromSettings(sensor_settings, sensors_, sensor_storage_);
-        }
-
-    protected: //static utility functions for derived classes to use
-        /// Initializes 4 rotors in the usual QuadX pattern:  http://ardupilot.org/copter/_images/MOTORS_QuadX_QuadPlus.jpg
-        /// which shows that given an array of 4 motors, the first is placed top right and flies counter clockwise (CCW) and
-        /// the second is placed bottom left, and also flies CCW.  The third in the array is placed top left and flies clockwise (CW)
-        /// while the last is placed bottom right and also flies clockwise.  This is how the 4 items in the arm_lengths and
-        /// arm_angles arrays will be used.  So arm_lengths is 4 numbers (in meters) where four arm lengths, 0 is top right,
-        /// 1 is bottom left, 2 is top left and 3 is bottom right.  arm_angles is 4 numbers (in degrees)  relative to forward vector (0,1),
-        /// provided in the same order where 0 is top right, 1 is bottom left, 2 is top left and 3 is bottom right, so for example,
-        /// the angles for a regular symmetric X pattern would be 45, 225, 315, 135.  The rotor_z is the offset of each motor upwards
-        /// relative to the center of mass (in meters).
-        static void initializeRotorQuadX(vector<RotorPose>& rotor_poses /* the result we are building */,
-                                         uint rotor_count /* must be 4 */,
-                                         real_T arm_lengths[],
-                                         real_T rotor_z /* z relative to center of gravity */)
-        {
-            Vector3r unit_z(0, 0, -1); //NED frame
-            if (rotor_count == 4) {
-                rotor_poses.clear();
-
-                /* Note: rotor_poses are built in this order:
-                 x-axis
-            (2)  |   (0)
-                 |
-            -------------- y-axis
-                 |
-            (1)  |   (3)
-            */
-                // vectors below are rotated according to NED left hand rule (so the vectors are rotated counter clockwise).
-                Quaternionr quadx_rot(AngleAxisr(M_PIf / 4, unit_z));
-                rotor_poses.emplace_back(VectorMath::rotateVector(Vector3r(0, arm_lengths[0], rotor_z), quadx_rot, true),
-                                         unit_z,
-                                         RotorTurningDirection::RotorTurningDirectionCCW);
-                rotor_poses.emplace_back(VectorMath::rotateVector(Vector3r(0, -arm_lengths[1], rotor_z), quadx_rot, true),
-                                         unit_z,
-                                         RotorTurningDirection::RotorTurningDirectionCCW);
-                rotor_poses.emplace_back(VectorMath::rotateVector(Vector3r(arm_lengths[2], 0, rotor_z), quadx_rot, true),
-                                         unit_z,
-                                         RotorTurningDirection::RotorTurningDirectionCW);
-                rotor_poses.emplace_back(VectorMath::rotateVector(Vector3r(-arm_lengths[3], 0, rotor_z), quadx_rot, true),
-                                         unit_z,
-                                         RotorTurningDirection::RotorTurningDirectionCW);
-            }
-            else
-                throw std::invalid_argument("Rotor count other than 4 is not supported by this method!");
-        }
-
-        static void initializeRotorHexX(vector<RotorPose>& rotor_poses /* the result we are building */,
-                                        uint rotor_count /* must be 6 */,
-                                        real_T arm_lengths[],
-                                        real_T rotor_z /* z relative to center of gravity */)
-        {
-            Vector3r unit_z(0, 0, -1); //NED frame
-            if (rotor_count == 6) {
-                rotor_poses.clear();
-                /* Note: rotor_poses are built in this order: rotor 0 is CW
-              See HEXA X configuration on http://ardupilot.org/copter/docs/connect-escs-and-motors.html
-
-                     x-axis
-                (2)    (4)
-                   \  /
-                    \/
-               (1)-------(0) y-axis
-                    /\
-                   /  \
-                 (5)  (3)
-
-            */
-
-                // vectors below are rotated according to NED left hand rule (so the vectors are rotated counter clockwise).
-                Quaternionr hexa_rot30(AngleAxisr(M_PIf / 6, unit_z)); // 30 degrees
-                Quaternionr hexa_rot60(AngleAxisr(M_PIf / 3, unit_z)); // 60 degrees
-                Quaternionr no_rot(AngleAxisr(0, unit_z));
-                rotor_poses.emplace_back(VectorMath::rotateVector(Vector3r(0, arm_lengths[0], rotor_z), no_rot, true),
-                                         unit_z,
-                                         RotorTurningDirection::RotorTurningDirectionCW);
-                rotor_poses.emplace_back(VectorMath::rotateVector(Vector3r(0, -arm_lengths[1], rotor_z), no_rot, true),
-                                         unit_z,
-                                         RotorTurningDirection::RotorTurningDirectionCCW);
-                rotor_poses.emplace_back(VectorMath::rotateVector(Vector3r(arm_lengths[2], 0, rotor_z), hexa_rot30, true),
-                                         unit_z,
-                                         RotorTurningDirection::RotorTurningDirectionCW);
-                rotor_poses.emplace_back(VectorMath::rotateVector(Vector3r(-arm_lengths[3], 0, rotor_z), hexa_rot30, true),
-                                         unit_z,
-                                         RotorTurningDirection::RotorTurningDirectionCCW);
-                rotor_poses.emplace_back(VectorMath::rotateVector(Vector3r(0, arm_lengths[4], rotor_z), hexa_rot60, true),
-                                         unit_z,
-                                         RotorTurningDirection::RotorTurningDirectionCCW);
-                rotor_poses.emplace_back(VectorMath::rotateVector(Vector3r(0, -arm_lengths[5], rotor_z), hexa_rot60, true),
-                                         unit_z,
-                                         RotorTurningDirection::RotorTurningDirectionCW);
-            }
-            else
-                throw std::invalid_argument("Rotor count other than 6 is not supported by this method!");
-        }
-
-        /// Initialize the rotor_poses given the rotor_count, the arm lengths and the arm angles (relative to forwards vector).
-        /// Also provide the direction you want to spin each rotor and the z-offset of the rotors relative to the center of gravity.
-        static void initializeRotors(vector<RotorPose>& rotor_poses, uint rotor_count, real_T arm_lengths[], real_T arm_angles[], RotorTurningDirection rotor_directions[], real_T rotor_z /* z relative to center of gravity */)
-        {
-            Vector3r unit_z(0, 0, -1); //NED frame
-            rotor_poses.clear();
-            for (uint i = 0; i < rotor_count; i++) {
-                Quaternionr angle(AngleAxisr(arm_angles[i] * M_PIf / 180, unit_z));
-                rotor_poses.emplace_back(VectorMath::rotateVector(Vector3r(0, arm_lengths[i], rotor_z), angle, true),
-                                         unit_z,
-                                         rotor_directions[i]);
-            }
-        }
-
-        static void computeInertiaMatrix(Matrix3x3r& inertia, const Vector3r& body_box, const vector<RotorPose>& rotor_poses,
-                                         real_T box_mass, real_T motor_assembly_weight)
-        {
-            inertia = Matrix3x3r::Zero();
-
-            //http://farside.ph.utexas.edu/teaching/336k/Newtonhtml/node64.html
-            inertia(0, 0) = box_mass / 12.0f * (body_box.y() * body_box.y() + body_box.z() * body_box.z());
-            inertia(1, 1) = box_mass / 12.0f * (body_box.x() * body_box.x() + body_box.z() * body_box.z());
-            inertia(2, 2) = box_mass / 12.0f * (body_box.x() * body_box.x() + body_box.y() * body_box.y());
-
-            for (size_t i = 0; i < rotor_poses.size(); ++i) {
-                const auto& pos = rotor_poses.at(i).position;
-                inertia(0, 0) += (pos.y() * pos.y() + pos.z() * pos.z()) * motor_assembly_weight;
-                inertia(1, 1) += (pos.x() * pos.x() + pos.z() * pos.z()) * motor_assembly_weight;
-                inertia(2, 2) += (pos.x() * pos.x() + pos.y() * pos.y()) * motor_assembly_weight;
-            }
-        }
-
-        // Some Frame types which can be used by different firmwares
-        // Specific frame configurations, modifications can be done in the Firmware Params
-
-        void setupFrameGenericQuad(Params& params)
-        {
-            //set up arm lengths
-            //dimensions are for F450 frame: http://artofcircuits.com/product/quadcopter-frame-hj450-with-power-distribution
-            params.rotor_count = 4;
-            std::vector<real_T> arm_lengths(params.rotor_count, 0.2275f);
-
-            //set up mass
-            //this has to be between max_thrust*rotor_count/10 (1.6kg using default parameters in RotorParams.hpp) and (idle throttle percentage)*max_thrust*rotor_count/10 (0.8kg using default parameters and SimpleFlight)
-            //any value above the maximum would result in the motors not being able to lift the body even at max thrust,
-            //and any value below the minimum would cause the drone to fly upwards on idling throttle (50% of the max throttle if using SimpleFlight)
-            //Note that the default idle throttle percentage is 50% if you are using SimpleFlight
-            params.mass = 1.0f;
-
-            real_T motor_assembly_weight = 0.055f; //weight for MT2212 motor for F450 frame
-            real_T box_mass = params.mass - params.rotor_count * motor_assembly_weight;
-
-            // using rotor_param default, but if you want to change any of the rotor_params, call calculateMaxThrust() to recompute the max_thrust
-            // given new thrust coefficients, motor max_rpm and propeller diameter.
-            params.rotor_params.calculateMaxThrust();
-
-            //set up dimensions of core body box or abdomen (not including arms).
-            params.body_box.x() = 0.180f;
-            params.body_box.y() = 0.11f;
-            params.body_box.z() = 0.040f;
-            real_T rotor_z = 2.5f / 100;
-
-            //computer rotor poses
-            initializeRotorQuadX(params.rotor_poses, params.rotor_count, arm_lengths.data(), rotor_z);
-
-            //compute inertia matrix
-            computeInertiaMatrix(params.inertia, params.body_box, params.rotor_poses, box_mass, motor_assembly_weight);
-        }
-
-        void setupFrameGenericHex(Params& params)
-        {
-            //set up arm lengths
-            //dimensions are for F450 frame: http://artofcircuits.com/product/quadcopter-frame-hj450-with-power-distribution
-            params.rotor_count = 6;
-            std::vector<real_T> arm_lengths(params.rotor_count, 0.2275f);
-
-            //set up mass
-            //this has to be between max_thrust*rotor_count/10 (2.5kg using default parameters in RotorParams.hpp) and (idle throttle percentage)*max_thrust*rotor_count/10 (1.25kg using default parameters and SimpleFlight)
-            //any value above the maximum would result in the motors not being able to lift the body even at max thrust,
-            //and any value below the minimum would cause the drone to fly upwards on idling throttle (50% of the max throttle if using SimpleFlight)
-            params.mass = 1.0f;
-
-            real_T motor_assembly_weight = 0.055f; //weight for MT2212 motor for F450 frame
-            real_T box_mass = params.mass - params.rotor_count * motor_assembly_weight;
-
-            // using rotor_param default, but if you want to change any of the rotor_params, call calculateMaxThrust() to recompute the max_thrust
-            // given new thrust coefficients, motor max_rpm and propeller diameter.
-            params.rotor_params.calculateMaxThrust();
-
-            //set up dimensions of core body box or abdomen (not including arms).
-            params.body_box.x() = 0.180f;
-            params.body_box.y() = 0.11f;
-            params.body_box.z() = 0.040f;
-            real_T rotor_z = 2.5f / 100;
-
-            //computer rotor poses
-            initializeRotorHexX(params.rotor_poses, params.rotor_count, arm_lengths.data(), rotor_z);
-
-            //compute inertia matrix
-            computeInertiaMatrix(params.inertia, params.body_box, params.rotor_poses, box_mass, motor_assembly_weight);
-        }
-
-        void setupFrameFlamewheel(Params& params)
-        {
-            //set up arm lengths
-            //dimensions are for F450 frame: http://artofcircuits.com/product/quadcopter-frame-hj450-with-power-distribution
-            params.rotor_count = 4;
-            std::vector<real_T> arm_lengths(params.rotor_count, 0.225f);
-
-            //set up mass
-            params.mass = 1.635f;
-            real_T motor_assembly_weight = 0.052f;
-            real_T box_mass = params.mass - params.rotor_count * motor_assembly_weight;
-
-            params.rotor_params.C_T = 0.11f;
-            params.rotor_params.C_P = 0.047f;
-            params.rotor_params.max_rpm = 9500;
-            params.rotor_params.calculateMaxThrust();
-            params.linear_drag_coefficient *= 4; // make top speed more real.
-
-            //set up dimensions of core body box or abdomen (not including arms).
-            params.body_box.x() = 0.16f;
-            params.body_box.y() = 0.10f;
-            params.body_box.z() = 0.14f;
-            real_T rotor_z = 0.15f;
-
-            //computer rotor poses
-            initializeRotorQuadX(params.rotor_poses, params.rotor_count, arm_lengths.data(), rotor_z);
-
-            //compute inertia matrix
-            computeInertiaMatrix(params.inertia, params.body_box, params.rotor_poses, box_mass, motor_assembly_weight);
-        }
-
-        void setupFrameFlamewheelFLA(Params& params)
-        {
-            //set up arm lengths
-            //dimensions are for F450 frame: http://artofcircuits.com/product/quadcopter-frame-hj450-with-power-distribution
-            params.rotor_count = 4;
-            std::vector<real_T> arm_lengths(params.rotor_count, 0.225f);
-
-            //set up mass
-            params.mass = 2.25f;
-            real_T motor_assembly_weight = 0.1f;
-            real_T box_mass = params.mass - params.rotor_count * motor_assembly_weight;
-
-            params.rotor_params.C_T = 0.2f;
-            params.rotor_params.C_P = 0.1f;
-            params.rotor_params.max_rpm = 9324;
-            params.rotor_params.calculateMaxThrust();
-            params.linear_drag_coefficient *= 4; // make top speed more real.
-
-            //set up dimensions of core body box or abdomen (not including arms).
-            params.body_box.x() = 0.16f;
-            params.body_box.y() = 0.10f;
-            params.body_box.z() = 0.14f;
-            real_T rotor_z = 0.15f;
-
-            //computer rotor poses
-            initializeRotorQuadX(params.rotor_poses, params.rotor_count, arm_lengths.data(), rotor_z);
-
-            //compute inertia matrix
-            computeInertiaMatrix(params.inertia, params.body_box, params.rotor_poses, box_mass, motor_assembly_weight);
-        }
-
-        void setupFrameBlacksheep(Params& params)
-        {
-            /*
-        Motor placement:
-        x
-        (2)  |   (0)
-        |
-        ------------ y
-        |
-        (1)  |   (3)
-        |
-
-        */
-            //set up arm lengths
-            //dimensions are for Team Blacksheep Discovery (http://team-blacksheep.com/products/product:98)
-            params.rotor_count = 4;
-            std::vector<real_T> arm_lengths;
-
-            Vector3r unit_z(0, 0, -1); //NED frame
-
-            // relative to Forward vector in the order (0,3,1,2) required by quad X pattern
-            // http://ardupilot.org/copter/_images/MOTORS_QuadX_QuadPlus.jpg
-            arm_lengths.push_back(0.22f);
-            arm_lengths.push_back(0.255f);
-            arm_lengths.push_back(0.22f);
-            arm_lengths.push_back(0.255f);
-
-            // note: the Forward vector is actually the "x" axis, and the AngleAxisr rotation is pointing down and is left handed, so this means the rotation
-            // is counter clockwise, so the vector (arm_lengths[i], 0) is the X-axis, so the CCW rotations to position each arm correctly are listed below:
-            // See measurements here: http://diydrones.com/profiles/blogs/arducopter-tbs-discovery-style (angles reversed because we are doing CCW rotation)
-            std::vector<real_T> arm_angles;
-            arm_angles.push_back(-55.0f);
-            arm_angles.push_back(125.0f);
-            arm_angles.push_back(55.0f);
-            arm_angles.push_back(-125.0f);
-
-            // quad X pattern
-            std::vector<RotorTurningDirection> rotor_directions;
-            rotor_directions.push_back(RotorTurningDirection::RotorTurningDirectionCCW);
-            rotor_directions.push_back(RotorTurningDirection::RotorTurningDirectionCCW);
-            rotor_directions.push_back(RotorTurningDirection::RotorTurningDirectionCW);
-            rotor_directions.push_back(RotorTurningDirection::RotorTurningDirectionCW);
-
-            // data from
-            // http://dronesvision.net/team-blacksheep-750kv-motor-esc-set-for-tbs-discovery-fpv-quadcopter/
-            //set up mass
-            params.mass = 2.0f; //can be varied from 0.800 to 1.600
-            real_T motor_assembly_weight = 0.052f; // weight for TBS motors
-            real_T box_mass = params.mass - params.rotor_count * motor_assembly_weight;
-
-            // the props we are using a E-Prop, which I didn't find in UIUC database, but this one is close:
-            // http://m-selig.ae.illinois.edu/props/volume-2/plots/ef_130x70_static_ctcp.png
-            params.rotor_params.C_T = 0.11f;
-            params.rotor_params.C_P = 0.047f;
-            params.rotor_params.max_rpm = 9500;
-            params.rotor_params.calculateMaxThrust();
-
-            //set up dimensions of core body box or abdomen (not including arms).
-            params.body_box.x() = 0.20f;
-            params.body_box.y() = 0.12f;
-            params.body_box.z() = 0.04f;
-            real_T rotor_z = 2.5f / 100;
-
-            //computer rotor poses
-            params.rotor_poses.clear();
-            for (uint i = 0; i < 4; i++) {
-                Quaternionr angle(AngleAxisr(arm_angles[i] * M_PIf / 180, unit_z));
-                params.rotor_poses.emplace_back(VectorMath::rotateVector(Vector3r(arm_lengths[i], 0, rotor_z), angle, true), unit_z, rotor_directions[i]);
-            };
-
-            //compute inertia matrix
-            computeInertiaMatrix(params.inertia, params.body_box, params.rotor_poses, box_mass, motor_assembly_weight);
-        }
-
-    private:
-        Params params_;
-        SensorCollection sensors_; //maintains sensor type indexed collection of sensors
-        vector<shared_ptr<SensorBase>> sensor_storage_; //RAII for created sensors
-    };
-}
-} //namespace
-#endif
->>>>>>> 18be74d9
+// Copyright (c) Microsoft Corporation. All rights reserved.
+// Licensed under the MIT License.
+
+#ifndef msr_airlib_MultiRotorParameters_hpp
+#define msr_airlib_MultiRotorParameters_hpp
+
+#include "common/Common.hpp"
+#include "RotorParams.hpp"
+#include "sensors/SensorCollection.hpp"
+#include "sensors/SensorFactory.hpp"
+#include "vehicles/multirotor/api/MultirotorApiBase.hpp"
+
+namespace msr
+{
+namespace airlib
+{
+
+    class MultiRotorParams
+    {
+        //All units are SI
+    public: //types
+        struct RotorPose
+        {
+            Vector3r position; //relative to center of gravity of vehicle body
+            Vector3r normal;
+            RotorTurningDirection direction;
+
+            RotorPose()
+            {
+            }
+            RotorPose(const Vector3r& position_val, const Vector3r& normal_val, RotorTurningDirection direction_val)
+                : position(position_val), normal(normal_val), direction(direction_val)
+            {
+            }
+        };
+
+        struct Params
+        {
+            /*********** required parameters ***********/
+            uint rotor_count;
+            vector<RotorPose> rotor_poses;
+            real_T mass;
+            Matrix3x3r inertia;
+            Vector3r body_box;
+
+            /*********** optional parameters with defaults ***********/
+            real_T linear_drag_coefficient = 1.3f / 4.0f;
+            //sample value 1.3 from http://klsin.bpmsg.com/how-fast-can-a-quadcopter-fly/, but divided by 4 to account
+            // for nice streamlined frame design and allow higher top speed which is more fun.
+            //angular coefficient is usually 10X smaller than linear, however we should replace this with exact number
+            //http://physics.stackexchange.com/q/304742/14061
+            real_T angular_drag_coefficient = linear_drag_coefficient;
+            real_T restitution = 0.55f; // value of 1 would result in perfectly elastic collisions, 0 would be completely inelastic.
+            real_T friction = 0.5f;
+            RotorParams rotor_params;
+        };
+
+    protected: //must override by derived class
+        virtual void setupParams() = 0;
+        virtual const SensorFactory* getSensorFactory() const = 0;
+
+    public: //interface
+        virtual std::unique_ptr<MultirotorApiBase> createMultirotorApi() = 0;
+
+        virtual ~MultiRotorParams() = default;
+        virtual void initialize(const AirSimSettings::VehicleSetting* vehicle_setting)
+        {
+            sensor_storage_.clear();
+            sensors_.clear();
+
+            setupParams();
+
+            addSensorsFromSettings(vehicle_setting);
+        }
+
+        const Params& getParams() const
+        {
+            return params_;
+        }
+        Params& getParams()
+        {
+            return params_;
+        }
+        SensorCollection& getSensors()
+        {
+            return sensors_;
+        }
+        const SensorCollection& getSensors() const
+        {
+            return sensors_;
+        }
+
+        void addSensorsFromSettings(const AirSimSettings::VehicleSetting* vehicle_setting)
+        {
+            const auto& sensor_settings = vehicle_setting->sensors;
+
+            getSensorFactory()->createSensorsFromSettings(sensor_settings, sensors_, sensor_storage_);
+        }
+
+    protected: //static utility functions for derived classes to use
+        /// Initializes 4 rotors in the usual QuadX pattern:  http://ardupilot.org/copter/_images/MOTORS_QuadX_QuadPlus.jpg
+        /// which shows that given an array of 4 motors, the first is placed top right and flies counter clockwise (CCW) and
+        /// the second is placed bottom left, and also flies CCW.  The third in the array is placed top left and flies clockwise (CW)
+        /// while the last is placed bottom right and also flies clockwise.  This is how the 4 items in the arm_lengths and
+        /// arm_angles arrays will be used.  So arm_lengths is 4 numbers (in meters) where four arm lengths, 0 is top right,
+        /// 1 is bottom left, 2 is top left and 3 is bottom right.  arm_angles is 4 numbers (in degrees)  relative to forward vector (0,1),
+        /// provided in the same order where 0 is top right, 1 is bottom left, 2 is top left and 3 is bottom right, so for example,
+        /// the angles for a regular symmetric X pattern would be 45, 225, 315, 135.  The rotor_z is the offset of each motor upwards
+        /// relative to the center of mass (in meters).
+        static void initializeRotorQuadX(vector<RotorPose>& rotor_poses /* the result we are building */,
+                                         uint rotor_count /* must be 4 */,
+                                         real_T arm_lengths[],
+                                         real_T rotor_z /* z relative to center of gravity */)
+        {
+            Vector3r unit_z(0, 0, -1); //NED frame
+            if (rotor_count == 4) {
+                rotor_poses.clear();
+
+                /* Note: rotor_poses are built in this order:
+                 x-axis
+            (2)  |   (0)
+                 |
+            -------------- y-axis
+                 |
+            (1)  |   (3)
+            */
+                // vectors below are rotated according to NED left hand rule (so the vectors are rotated counter clockwise).
+                Quaternionr quadx_rot(AngleAxisr(M_PIf / 4, unit_z));
+                rotor_poses.emplace_back(VectorMath::rotateVector(Vector3r(0, arm_lengths[0], rotor_z), quadx_rot, true),
+                                         unit_z,
+                                         RotorTurningDirection::RotorTurningDirectionCCW);
+                rotor_poses.emplace_back(VectorMath::rotateVector(Vector3r(0, -arm_lengths[1], rotor_z), quadx_rot, true),
+                                         unit_z,
+                                         RotorTurningDirection::RotorTurningDirectionCCW);
+                rotor_poses.emplace_back(VectorMath::rotateVector(Vector3r(arm_lengths[2], 0, rotor_z), quadx_rot, true),
+                                         unit_z,
+                                         RotorTurningDirection::RotorTurningDirectionCW);
+                rotor_poses.emplace_back(VectorMath::rotateVector(Vector3r(-arm_lengths[3], 0, rotor_z), quadx_rot, true),
+                                         unit_z,
+                                         RotorTurningDirection::RotorTurningDirectionCW);
+            }
+            else
+                throw std::invalid_argument("Rotor count other than 4 is not supported by this method!");
+        }
+
+        static void initializeRotorHexX(vector<RotorPose>& rotor_poses /* the result we are building */,
+                                        uint rotor_count /* must be 6 */,
+                                        real_T arm_lengths[],
+                                        real_T rotor_z /* z relative to center of gravity */)
+        {
+            Vector3r unit_z(0, 0, -1); //NED frame
+            if (rotor_count == 6) {
+                rotor_poses.clear();
+                /* Note: rotor_poses are built in this order: rotor 0 is CW
+              See HEXA X configuration on http://ardupilot.org/copter/docs/connect-escs-and-motors.html
+
+                     x-axis
+                (2)    (4)
+                   \  /
+                    \/
+               (1)-------(0) y-axis
+                    /\
+                   /  \
+                 (5)  (3)
+
+            */
+
+                // vectors below are rotated according to NED left hand rule (so the vectors are rotated counter clockwise).
+                Quaternionr hexa_rot30(AngleAxisr(M_PIf / 6, unit_z)); // 30 degrees
+                Quaternionr hexa_rot60(AngleAxisr(M_PIf / 3, unit_z)); // 60 degrees
+                Quaternionr no_rot(AngleAxisr(0, unit_z));
+                rotor_poses.emplace_back(VectorMath::rotateVector(Vector3r(0, arm_lengths[0], rotor_z), no_rot, true),
+                                         unit_z,
+                                         RotorTurningDirection::RotorTurningDirectionCW);
+                rotor_poses.emplace_back(VectorMath::rotateVector(Vector3r(0, -arm_lengths[1], rotor_z), no_rot, true),
+                                         unit_z,
+                                         RotorTurningDirection::RotorTurningDirectionCCW);
+                rotor_poses.emplace_back(VectorMath::rotateVector(Vector3r(arm_lengths[2], 0, rotor_z), hexa_rot30, true),
+                                         unit_z,
+                                         RotorTurningDirection::RotorTurningDirectionCW);
+                rotor_poses.emplace_back(VectorMath::rotateVector(Vector3r(-arm_lengths[3], 0, rotor_z), hexa_rot30, true),
+                                         unit_z,
+                                         RotorTurningDirection::RotorTurningDirectionCCW);
+                rotor_poses.emplace_back(VectorMath::rotateVector(Vector3r(0, arm_lengths[4], rotor_z), hexa_rot60, true),
+                                         unit_z,
+                                         RotorTurningDirection::RotorTurningDirectionCCW);
+                rotor_poses.emplace_back(VectorMath::rotateVector(Vector3r(0, -arm_lengths[5], rotor_z), hexa_rot60, true),
+                                         unit_z,
+                                         RotorTurningDirection::RotorTurningDirectionCW);
+            }
+            else
+                throw std::invalid_argument("Rotor count other than 6 is not supported by this method!");
+        }
+
+    static void initializeRotorOctoX(vector<RotorPose>& rotor_poses /* the result we are building */,
+        uint rotor_count /* must be 8 */,
+        real_T arm_lengths[],
+        real_T rotor_z /* z relative to center of gravity */)
+    {
+        Vector3r unit_z(0, 0, -1);  //NED frame
+        if (rotor_count == 8) {
+            rotor_poses.clear();
+            /* Note: rotor_poses are built in this order: rotor 0 is CW
+              See OCTO X configuration on http://ardupilot.org/copter/docs/connect-escs-and-motors.html
+
+                     x-axis
+                  
+                 (4)  |  (0) 
+                      |
+            (6)       |       (2)
+            __________|__________  y-axis
+                      |
+            (5)       |       (7)
+                      |
+                 (1)  |  (3)
+
+            0 CW: 67.5 from +Y
+            1 CW: 67.5 from -Y 
+            2 CCW: 22.5 from +Y
+            3 CCW: 22.5 from -X
+            4 CCW: 22.5 from +X
+            5 CCW: 22.5 from -Y
+            6 CW: 67.5 from +X
+            7 CW: 67.5 from -X
+            
+            */
+
+            // vectors below are rotated according to NED left hand rule (so the vectors are rotated counter clockwise).
+            Quaternionr octo_rot22(AngleAxisr(M_PIf / 8, unit_z)); // 22.5 degrees
+            Quaternionr octo_rot67(AngleAxisr(3* M_PIf / 8, unit_z)); // 67.5 degrees
+            
+            rotor_poses.emplace_back(VectorMath::rotateVector(
+                Vector3r(0, arm_lengths[0], rotor_z), octo_rot67, true),
+            unit_z, RotorTurningDirection::RotorTurningDirectionCW);
+            
+            rotor_poses.emplace_back(VectorMath::rotateVector(
+                Vector3r(0, -arm_lengths[1], rotor_z), octo_rot67, true),
+                unit_z, RotorTurningDirection::RotorTurningDirectionCW);
+
+            rotor_poses.emplace_back(VectorMath::rotateVector(
+                Vector3r(0, arm_lengths[2], rotor_z), octo_rot22, true),
+                unit_z, RotorTurningDirection::RotorTurningDirectionCCW);
+            
+            rotor_poses.emplace_back(VectorMath::rotateVector(
+                Vector3r(-arm_lengths[3], 0, rotor_z), octo_rot22, true),
+                unit_z, RotorTurningDirection::RotorTurningDirectionCCW);
+            
+            rotor_poses.emplace_back(VectorMath::rotateVector(
+                Vector3r(arm_lengths[4], 0, rotor_z), octo_rot22, true),
+                unit_z, RotorTurningDirection::RotorTurningDirectionCCW);
+            
+            rotor_poses.emplace_back(VectorMath::rotateVector(
+                Vector3r(0, -arm_lengths[5], rotor_z), octo_rot22, true),
+                unit_z, RotorTurningDirection::RotorTurningDirectionCCW);
+            
+            rotor_poses.emplace_back(VectorMath::rotateVector(
+                Vector3r(arm_lengths[6], 0, rotor_z), octo_rot67, true),
+                unit_z, RotorTurningDirection::RotorTurningDirectionCW);
+            
+            rotor_poses.emplace_back(VectorMath::rotateVector(
+                Vector3r(-arm_lengths[7], 0, rotor_z), octo_rot67, true),
+                unit_z, RotorTurningDirection::RotorTurningDirectionCW);
+        }
+        else
+            throw std::invalid_argument("Rotor count other than 8 is not supported by this method!");
+    }
+
+        /// Initialize the rotor_poses given the rotor_count, the arm lengths and the arm angles (relative to forwards vector).
+        /// Also provide the direction you want to spin each rotor and the z-offset of the rotors relative to the center of gravity.
+        static void initializeRotors(vector<RotorPose>& rotor_poses, uint rotor_count, real_T arm_lengths[], real_T arm_angles[], RotorTurningDirection rotor_directions[], real_T rotor_z /* z relative to center of gravity */)
+        {
+            Vector3r unit_z(0, 0, -1); //NED frame
+            rotor_poses.clear();
+            for (uint i = 0; i < rotor_count; i++) {
+                Quaternionr angle(AngleAxisr(arm_angles[i] * M_PIf / 180, unit_z));
+                rotor_poses.emplace_back(VectorMath::rotateVector(Vector3r(0, arm_lengths[i], rotor_z), angle, true),
+                                         unit_z,
+                                         rotor_directions[i]);
+            }
+        }
+
+        static void computeInertiaMatrix(Matrix3x3r& inertia, const Vector3r& body_box, const vector<RotorPose>& rotor_poses,
+                                         real_T box_mass, real_T motor_assembly_weight)
+        {
+            inertia = Matrix3x3r::Zero();
+
+            //http://farside.ph.utexas.edu/teaching/336k/Newtonhtml/node64.html
+            inertia(0, 0) = box_mass / 12.0f * (body_box.y() * body_box.y() + body_box.z() * body_box.z());
+            inertia(1, 1) = box_mass / 12.0f * (body_box.x() * body_box.x() + body_box.z() * body_box.z());
+            inertia(2, 2) = box_mass / 12.0f * (body_box.x() * body_box.x() + body_box.y() * body_box.y());
+
+            for (size_t i = 0; i < rotor_poses.size(); ++i) {
+                const auto& pos = rotor_poses.at(i).position;
+                inertia(0, 0) += (pos.y() * pos.y() + pos.z() * pos.z()) * motor_assembly_weight;
+                inertia(1, 1) += (pos.x() * pos.x() + pos.z() * pos.z()) * motor_assembly_weight;
+                inertia(2, 2) += (pos.x() * pos.x() + pos.y() * pos.y()) * motor_assembly_weight;
+            }
+        }
+
+        // Some Frame types which can be used by different firmwares
+        // Specific frame configurations, modifications can be done in the Firmware Params
+
+        void setupFrameGenericQuad(Params& params)
+        {
+            //set up arm lengths
+            //dimensions are for F450 frame: http://artofcircuits.com/product/quadcopter-frame-hj450-with-power-distribution
+            params.rotor_count = 4;
+            std::vector<real_T> arm_lengths(params.rotor_count, 0.2275f);
+
+            //set up mass
+            //this has to be between max_thrust*rotor_count/10 (1.6kg using default parameters in RotorParams.hpp) and (idle throttle percentage)*max_thrust*rotor_count/10 (0.8kg using default parameters and SimpleFlight)
+            //any value above the maximum would result in the motors not being able to lift the body even at max thrust,
+            //and any value below the minimum would cause the drone to fly upwards on idling throttle (50% of the max throttle if using SimpleFlight)
+            //Note that the default idle throttle percentage is 50% if you are using SimpleFlight
+            params.mass = 1.0f;
+
+            real_T motor_assembly_weight = 0.055f; //weight for MT2212 motor for F450 frame
+            real_T box_mass = params.mass - params.rotor_count * motor_assembly_weight;
+
+            // using rotor_param default, but if you want to change any of the rotor_params, call calculateMaxThrust() to recompute the max_thrust
+            // given new thrust coefficients, motor max_rpm and propeller diameter.
+            params.rotor_params.calculateMaxThrust();
+
+            //set up dimensions of core body box or abdomen (not including arms).
+            params.body_box.x() = 0.180f;
+            params.body_box.y() = 0.11f;
+            params.body_box.z() = 0.040f;
+            real_T rotor_z = 2.5f / 100;
+
+            //computer rotor poses
+            initializeRotorQuadX(params.rotor_poses, params.rotor_count, arm_lengths.data(), rotor_z);
+
+            //compute inertia matrix
+            computeInertiaMatrix(params.inertia, params.body_box, params.rotor_poses, box_mass, motor_assembly_weight);
+        }
+
+        void setupFrameGenericHex(Params& params)
+        {
+            //set up arm lengths
+            //dimensions are for F450 frame: http://artofcircuits.com/product/quadcopter-frame-hj450-with-power-distribution
+            params.rotor_count = 6;
+            std::vector<real_T> arm_lengths(params.rotor_count, 0.2275f);
+
+            //set up mass
+            //this has to be between max_thrust*rotor_count/10 (2.5kg using default parameters in RotorParams.hpp) and (idle throttle percentage)*max_thrust*rotor_count/10 (1.25kg using default parameters and SimpleFlight)
+            //any value above the maximum would result in the motors not being able to lift the body even at max thrust,
+            //and any value below the minimum would cause the drone to fly upwards on idling throttle (50% of the max throttle if using SimpleFlight)
+            params.mass = 1.0f;
+
+            real_T motor_assembly_weight = 0.055f; //weight for MT2212 motor for F450 frame
+            real_T box_mass = params.mass - params.rotor_count * motor_assembly_weight;
+
+            // using rotor_param default, but if you want to change any of the rotor_params, call calculateMaxThrust() to recompute the max_thrust
+            // given new thrust coefficients, motor max_rpm and propeller diameter.
+            params.rotor_params.calculateMaxThrust();
+
+            //set up dimensions of core body box or abdomen (not including arms).
+            params.body_box.x() = 0.180f;
+            params.body_box.y() = 0.11f;
+            params.body_box.z() = 0.040f;
+            real_T rotor_z = 2.5f / 100;
+
+            //computer rotor poses
+            initializeRotorHexX(params.rotor_poses, params.rotor_count, arm_lengths.data(), rotor_z);
+
+            //compute inertia matrix
+            computeInertiaMatrix(params.inertia, params.body_box, params.rotor_poses, box_mass, motor_assembly_weight);
+        }
+
+        void setupFrameGenericOcto(Params& params) {
+            //set up arm lengths
+            //dimensions are for F450 frame: http://artofcircuits.com/product/quadcopter-frame-hj450-with-power-distribution
+            params.rotor_count = 8;
+            std::vector<real_T> arm_lengths(params.rotor_count, 0.2275f);
+
+            //set up mass
+            //this has to be between max_thrust*rotor_count/10 (2.5kg using default parameters in RotorParams.hpp) and (idle throttle percentage)*max_thrust*rotor_count/10 (1.25kg using default parameters and SimpleFlight)
+            //any value above the maximum would result in the motors not being able to lift the body even at max thrust,
+            //and any value below the minimum would cause the drone to fly upwards on idling throttle (50% of the max throttle if using SimpleFlight)
+
+            params.mass = 1.0f; //can be varied from 0.800 to 1.600
+            real_T motor_assembly_weight = 0.055f;  //weight for MT2212 motor for F450 frame  0.148
+            real_T box_mass = params.mass - params.rotor_count * motor_assembly_weight;
+
+            // using rotor_param default, but if you want to change any of the rotor_params, call calculateMaxThrust() to recompute the max_thrust
+            // given new thrust coefficients, motor max_rpm and propeller diameter.
+            params.rotor_params.calculateMaxThrust();
+
+            //set up dimensions of core body box or abdomen (not including arms).
+            params.body_box.x() = 0.180f; params.body_box.y() = 0.11f; params.body_box.z() = 0.040f;
+            real_T rotor_z = 2.5f / 100;
+
+            //computer rotor poses
+            initializeRotorOctoX(params.rotor_poses, params.rotor_count, arm_lengths.data(), rotor_z);
+
+            //compute inertia matrix
+            computeInertiaMatrix(params.inertia, params.body_box, params.rotor_poses, box_mass, motor_assembly_weight);
+        }
+
+        void setupFrameFlamewheel(Params& params)
+        {
+            //set up arm lengths
+            //dimensions are for F450 frame: http://artofcircuits.com/product/quadcopter-frame-hj450-with-power-distribution
+            params.rotor_count = 4;
+            std::vector<real_T> arm_lengths(params.rotor_count, 0.225f);
+
+            //set up mass
+            params.mass = 1.635f;
+            real_T motor_assembly_weight = 0.052f;
+            real_T box_mass = params.mass - params.rotor_count * motor_assembly_weight;
+
+            params.rotor_params.C_T = 0.11f;
+            params.rotor_params.C_P = 0.047f;
+            params.rotor_params.max_rpm = 9500;
+            params.rotor_params.calculateMaxThrust();
+            params.linear_drag_coefficient *= 4; // make top speed more real.
+
+            //set up dimensions of core body box or abdomen (not including arms).
+            params.body_box.x() = 0.16f;
+            params.body_box.y() = 0.10f;
+            params.body_box.z() = 0.14f;
+            real_T rotor_z = 0.15f;
+
+            //computer rotor poses
+            initializeRotorQuadX(params.rotor_poses, params.rotor_count, arm_lengths.data(), rotor_z);
+
+            //compute inertia matrix
+            computeInertiaMatrix(params.inertia, params.body_box, params.rotor_poses, box_mass, motor_assembly_weight);
+        }
+
+        void setupFrameFlamewheelFLA(Params& params)
+        {
+            //set up arm lengths
+            //dimensions are for F450 frame: http://artofcircuits.com/product/quadcopter-frame-hj450-with-power-distribution
+            params.rotor_count = 4;
+            std::vector<real_T> arm_lengths(params.rotor_count, 0.225f);
+
+            //set up mass
+            params.mass = 2.25f;
+            real_T motor_assembly_weight = 0.1f;
+            real_T box_mass = params.mass - params.rotor_count * motor_assembly_weight;
+
+            params.rotor_params.C_T = 0.2f;
+            params.rotor_params.C_P = 0.1f;
+            params.rotor_params.max_rpm = 9324;
+            params.rotor_params.calculateMaxThrust();
+            params.linear_drag_coefficient *= 4; // make top speed more real.
+
+            //set up dimensions of core body box or abdomen (not including arms).
+            params.body_box.x() = 0.16f;
+            params.body_box.y() = 0.10f;
+            params.body_box.z() = 0.14f;
+            real_T rotor_z = 0.15f;
+
+            //computer rotor poses
+            initializeRotorQuadX(params.rotor_poses, params.rotor_count, arm_lengths.data(), rotor_z);
+
+            //compute inertia matrix
+            computeInertiaMatrix(params.inertia, params.body_box, params.rotor_poses, box_mass, motor_assembly_weight);
+        }
+
+        void setupFrameBlacksheep(Params& params)
+        {
+            /*
+        Motor placement:
+        x
+        (2)  |   (0)
+        |
+        ------------ y
+        |
+        (1)  |   (3)
+        |
+
+        */
+            //set up arm lengths
+            //dimensions are for Team Blacksheep Discovery (http://team-blacksheep.com/products/product:98)
+            params.rotor_count = 4;
+            std::vector<real_T> arm_lengths;
+
+            Vector3r unit_z(0, 0, -1); //NED frame
+
+            // relative to Forward vector in the order (0,3,1,2) required by quad X pattern
+            // http://ardupilot.org/copter/_images/MOTORS_QuadX_QuadPlus.jpg
+            arm_lengths.push_back(0.22f);
+            arm_lengths.push_back(0.255f);
+            arm_lengths.push_back(0.22f);
+            arm_lengths.push_back(0.255f);
+
+            // note: the Forward vector is actually the "x" axis, and the AngleAxisr rotation is pointing down and is left handed, so this means the rotation
+            // is counter clockwise, so the vector (arm_lengths[i], 0) is the X-axis, so the CCW rotations to position each arm correctly are listed below:
+            // See measurements here: http://diydrones.com/profiles/blogs/arducopter-tbs-discovery-style (angles reversed because we are doing CCW rotation)
+            std::vector<real_T> arm_angles;
+            arm_angles.push_back(-55.0f);
+            arm_angles.push_back(125.0f);
+            arm_angles.push_back(55.0f);
+            arm_angles.push_back(-125.0f);
+
+            // quad X pattern
+            std::vector<RotorTurningDirection> rotor_directions;
+            rotor_directions.push_back(RotorTurningDirection::RotorTurningDirectionCCW);
+            rotor_directions.push_back(RotorTurningDirection::RotorTurningDirectionCCW);
+            rotor_directions.push_back(RotorTurningDirection::RotorTurningDirectionCW);
+            rotor_directions.push_back(RotorTurningDirection::RotorTurningDirectionCW);
+
+            // data from
+            // http://dronesvision.net/team-blacksheep-750kv-motor-esc-set-for-tbs-discovery-fpv-quadcopter/
+            //set up mass
+            params.mass = 2.0f; //can be varied from 0.800 to 1.600
+            real_T motor_assembly_weight = 0.052f; // weight for TBS motors
+            real_T box_mass = params.mass - params.rotor_count * motor_assembly_weight;
+
+            // the props we are using a E-Prop, which I didn't find in UIUC database, but this one is close:
+            // http://m-selig.ae.illinois.edu/props/volume-2/plots/ef_130x70_static_ctcp.png
+            params.rotor_params.C_T = 0.11f;
+            params.rotor_params.C_P = 0.047f;
+            params.rotor_params.max_rpm = 9500;
+            params.rotor_params.calculateMaxThrust();
+
+            //set up dimensions of core body box or abdomen (not including arms).
+            params.body_box.x() = 0.20f;
+            params.body_box.y() = 0.12f;
+            params.body_box.z() = 0.04f;
+            real_T rotor_z = 2.5f / 100;
+
+            //computer rotor poses
+            params.rotor_poses.clear();
+            for (uint i = 0; i < 4; i++) {
+                Quaternionr angle(AngleAxisr(arm_angles[i] * M_PIf / 180, unit_z));
+                params.rotor_poses.emplace_back(VectorMath::rotateVector(Vector3r(arm_lengths[i], 0, rotor_z), angle, true), unit_z, rotor_directions[i]);
+            };
+
+            //compute inertia matrix
+            computeInertiaMatrix(params.inertia, params.body_box, params.rotor_poses, box_mass, motor_assembly_weight);
+        }
+
+    private:
+        Params params_;
+        SensorCollection sensors_; //maintains sensor type indexed collection of sensors
+        vector<shared_ptr<SensorBase>> sensor_storage_; //RAII for created sensors
+    };
+}
+} //namespace
+#endif