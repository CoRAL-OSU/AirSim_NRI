// Copyright (c) Microsoft Corporation. All rights reserved.
// Licensed under the MIT License.

#ifndef air_VehicleSimApiBase_hpp
#define air_VehicleSimApiBase_hpp

#include "common/CommonStructs.hpp"
#include "common/UpdatableObject.hpp"
#include "common/ImageCaptureBase.hpp"
#include "physics/Kinematics.hpp"
#include "physics/Environment.hpp"
#include "common/AirSimSettings.hpp"

namespace msr
{
namespace airlib
{

    class VehicleSimApiBase : public msr::airlib::UpdatableObject
    {
    public:
        virtual ~VehicleSimApiBase() = default;

        virtual void update() override
        {
            UpdatableObject::update();
        }

        //this method is called at every render tick when we want to transfer state from
        //physics engine to render engine. As physics engine is halted while
        //this happens, this method should do minimal processing
        virtual void updateRenderedState(float dt)
        {
            unused(dt);
            //derived class should override if needed
        }
        //called when render changes are required at every render tick
        virtual void updateRendering(float dt)
        {
            unused(dt);
            //derived class should override if needed
        }

        virtual const ImageCaptureBase* getImageCapture() const = 0;
        virtual ImageCaptureBase* getImageCapture()
        {
            return const_cast<ImageCaptureBase*>(static_cast<const VehicleSimApiBase*>(this)->getImageCapture());
        }

        virtual void initialize() = 0;

        virtual std::vector<ImageCaptureBase::ImageResponse> getImages(const std::vector<ImageCaptureBase::ImageRequest>& request) const = 0;
        virtual std::vector<uint8_t> getImage(const std::string& camera_name, ImageCaptureBase::ImageType image_type) const = 0;

<<<<<<< HEAD
        virtual bool testLineOfSightToPoint(GeoPoint& point) const = 0;
=======
        virtual bool testLineOfSightToPoint(const GeoPoint& point) const = 0;
        virtual bool testLineOfSightBetweenPoints(const GeoPoint& point1, const GeoPoint& point2) const = 0;
        virtual void getWorldExtents(GeoPoint& min, GeoPoint& max) const = 0;
>>>>>>> fa9c3393

        virtual Pose getPose() const = 0;
        virtual void setPose(const Pose& pose, bool ignore_collision) = 0;
        virtual const Kinematics::State* getGroundTruthKinematics() const = 0;
        virtual const msr::airlib::Environment* getGroundTruthEnvironment() const = 0;

        virtual CameraInfo getCameraInfo(const std::string& camera_name) const = 0;
        virtual void setCameraPose(const std::string& camera_name, const Pose& pose) = 0;
        virtual void setCameraFoV(const std::string& camera_name, float fov_degrees) = 0;
        virtual void setDistortionParam(const std::string& camera_name, const std::string& param_name, float value) = 0;
        virtual std::vector<float> getDistortionParams(const std::string& camera_name) = 0;

        virtual CollisionInfo getCollisionInfo() const = 0;
        virtual int getRemoteControlID() const = 0; //which RC to use, 0 is first one, -1 means disable RC (use keyborad)
        virtual RCData getRCData() const = 0; //get reading from RC from simulator's host OS
        virtual std::string getVehicleName() const = 0;
        virtual std::string getRecordFileLine(bool is_header_line) const = 0;
        virtual void toggleTrace() = 0;
        virtual void setTraceLine(const std::vector<float>& color_rgba, float thickness) = 0;

        virtual void addDetectionFilterMeshName(const std::string& camera_name, ImageCaptureBase::ImageType image_type, const std::string& mesh_name) = 0;
        virtual void setDetectionFilterRadius(const std::string& camera_name, ImageCaptureBase::ImageType image_type, const float radius_cm) = 0;
        virtual void clearDetectionMeshNames(const std::string& camera_name, ImageCaptureBase::ImageType image_type) = 0;
        virtual std::vector<DetectionInfo> getDetections(const std::string& camera_name, ImageCaptureBase::ImageType image_type) const = 0;

        //use pointer here because of derived classes for VehicleSetting
        const AirSimSettings::VehicleSetting* getVehicleSetting() const
        {
            return AirSimSettings::singleton().getVehicleSetting(getVehicleName());
        }
    };
}
} //namespace
#endif<|MERGE_RESOLUTION|>--- conflicted
+++ resolved
@@ -52,13 +52,7 @@
         virtual std::vector<ImageCaptureBase::ImageResponse> getImages(const std::vector<ImageCaptureBase::ImageRequest>& request) const = 0;
         virtual std::vector<uint8_t> getImage(const std::string& camera_name, ImageCaptureBase::ImageType image_type) const = 0;
 
-<<<<<<< HEAD
-        virtual bool testLineOfSightToPoint(GeoPoint& point) const = 0;
-=======
         virtual bool testLineOfSightToPoint(const GeoPoint& point) const = 0;
-        virtual bool testLineOfSightBetweenPoints(const GeoPoint& point1, const GeoPoint& point2) const = 0;
-        virtual void getWorldExtents(GeoPoint& min, GeoPoint& max) const = 0;
->>>>>>> fa9c3393
 
         virtual Pose getPose() const = 0;
         virtual void setPose(const Pose& pose, bool ignore_collision) = 0;
