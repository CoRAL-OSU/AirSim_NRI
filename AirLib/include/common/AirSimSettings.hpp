--- conflicted
+++ resolved
@@ -39,13 +39,10 @@
         static constexpr char const* kVehicleInertialFrame = "VehicleInertialFrame";
         static constexpr char const* kSensorLocalFrame = "SensorLocalFrame";
 
-<<<<<<< HEAD
-=======
         static constexpr char const* kSimModeTypeMultirotor = "Multirotor";
         static constexpr char const* kSimModeTypeCar = "Car";
         static constexpr char const* kSimModeTypeComputerVision = "ComputerVision";
 
->>>>>>> 84e9453c
         struct SubwindowSetting
         {
             int window_index;
@@ -63,19 +60,6 @@
 
         struct RecordingSetting
         {
-<<<<<<< HEAD
-            bool record_on_move;
-            float record_interval;
-
-            std::vector<msr::airlib::ImageCaptureBase::ImageRequest> requests;
-
-            RecordingSetting(bool record_on_move_val = false, float record_interval_val = 0.05f)
-                : record_on_move(record_on_move_val), record_interval(record_interval_val)
-            {
-            }
-        };
-
-=======
             bool record_on_move = false;
             float record_interval = 0.05f;
             std::string folder = "";
@@ -93,7 +77,6 @@
             }
         };
 
->>>>>>> 84e9453c
         struct PawnPath
         {
             std::string pawn_bp;
@@ -119,7 +102,6 @@
             float yaw = 0;
             float pitch = 0;
             float roll = 0;
-<<<<<<< HEAD
 
             Rotation()
             {
@@ -150,7 +132,6 @@
             // ShowFlag.VisualizeHDR 1.
             //to replicate camera settings_json to SceneCapture2D
             //TODO: should we use UAirBlueprintLib::GetDisplayGamma()?
-            typedef msr::airlib::Utils Utils;
             static constexpr float kSceneTargetGamma = 1.4f;
 
             int image_type = 0;
@@ -224,366 +205,6 @@
         {
             SensorBase::SensorType sensor_type;
             std::string sensor_name;
-            bool enabled;
-        };
-
-        struct BarometerSetting : SensorSetting
-        {
-        };
-
-        struct ImuSetting : SensorSetting
-        {
-        };
-
-        struct GpsSetting : SensorSetting
-        {
-        };
-
-        struct MagnetometerSetting : SensorSetting
-        {
-        };
-
-        struct DistanceSetting : SensorSetting
-        {
-            // shared defaults
-            real_T min_distance = 20.0f / 100; //m
-            real_T max_distance = 4000.0f / 100; //m
-            Vector3r position = VectorMath::nanVector();
-            Rotation rotation = Rotation::nanRotation();
-            bool draw_debug_points = false;
-        };
-
-        struct LidarSetting : SensorSetting
-        {
-
-            // shared defaults
-            uint number_of_channels = 16;
-            real_T range = 10000.0f / 100; // meters
-            uint points_per_second = 100000;
-            uint horizontal_rotation_frequency = 10; // rotations/sec
-            float horizontal_FOV_start = 0; // degrees
-            float horizontal_FOV_end = 359; // degrees
-
-            // defaults specific to a mode
-            float vertical_FOV_upper = Utils::nan<float>(); // drones -15, car +10
-            float vertical_FOV_lower = Utils::nan<float>(); // drones -45, car -10
-            Vector3r position = VectorMath::nanVector();
-            Rotation rotation = Rotation::nanRotation();
-
-            bool draw_debug_points = false;
-            std::string data_frame = AirSimSettings::kVehicleInertialFrame;
-        };
-
-        struct VehicleSetting
-        {
-            //required
-            std::string vehicle_name;
-            std::string vehicle_type;
-
-            //optional
-            std::string default_vehicle_state;
-            std::string pawn_path;
-            bool allow_api_always = true;
-            bool auto_create = true;
-            bool enable_collision_passthrough = false;
-            bool enable_trace = false;
-            bool enable_collisions = true;
-            bool is_fpv_vehicle = false;
-
-            //nan means use player start
-            Vector3r position = VectorMath::nanVector(); //in global NED
-            Rotation rotation = Rotation::nanRotation();
-
-            std::map<std::string, CameraSetting> cameras;
-            std::map<std::string, std::unique_ptr<SensorSetting>> sensors;
-
-            RCSettings rc;
-        };
-
-        struct MavLinkConnectionInfo
-        {
-            /* Default values are requires so uninitialized instance doesn't have random values */
-
-            bool use_serial = true; // false means use UDP or TCP instead
-
-            //Used to connect via HITL: needed only if use_serial = true
-            std::string serial_port = "*";
-            int baud_rate = 115200;
-
-            // Used to connect to drone over UDP: needed only if use_serial = false and use_tcp == false
-            std::string udp_address = "127.0.0.1";
-            int udp_port = 14560;
-
-            // Used to accept connections from drone over TCP: needed only if use_tcp = true
-            bool use_tcp = false;
-            int tcp_port = 4560;
-
-            // The PX4 SITL app requires receiving drone commands over a different mavlink channel called
-            // the "ground control station" channel.
-            // So set this to empty string to disable this separate command channel.
-            std::string control_ip_address = "127.0.0.1";
-            int control_port = 14580;
-
-            // The log viewer can be on a different machine, so you can configure it's ip address and port here.
-            int logviewer_ip_port = 14388;
-            int logviewer_ip_sport = 14389; // for logging all messages we send to the vehicle.
-            std::string logviewer_ip_address = "";
-
-            // The QGroundControl app can be on a different machine, and AirSim can act as a proxy to forward
-            // the mavlink stream over to that machine if you configure it's ip address and port here.
-            int qgc_ip_port = 0;
-            std::string qgc_ip_address = "";
-
-            // mavlink vehicle identifiers
-            uint8_t sim_sysid = 142;
-            int sim_compid = 42;
-            uint8_t offboard_sysid = 134;
-            int offboard_compid = 1;
-            uint8_t vehicle_sysid = 135;
-            int vehicle_compid = 1;
-
-            // if you want to select a specific local network adapter so you can reach certain remote machines (e.g. wifi versus ethernet)
-            // then you will want to change the LocalHostIp accordingly.  This default only works when log viewer and QGC are also on the
-            // same machine.  Whatever network you choose it has to be the same one for external
-            std::string local_host_ip = "127.0.0.1";
-
-            std::string model = "Generic";
-
-            std::map<std::string, float> params;
-        };
-
-        struct MavLinkVehicleSetting : public VehicleSetting
-        {
-            MavLinkConnectionInfo connection_info;
-        };
-
-        struct SegmentationSetting
-        {
-            enum class InitMethodType
-            {
-                None,
-                CommonObjectsRandomIDs
-            };
-
-            enum class MeshNamingMethodType
-            {
-                OwnerName,
-                StaticMeshName
-            };
-
-            InitMethodType init_method = InitMethodType::CommonObjectsRandomIDs;
-            bool override_existing = false;
-            MeshNamingMethodType mesh_naming_method = MeshNamingMethodType::OwnerName;
-        };
-
-        struct TimeOfDaySetting
-        {
-            bool enabled = false;
-            std::string start_datetime = ""; //format: %Y-%m-%d %H:%M:%S
-            bool is_start_datetime_dst = false;
-            float celestial_clock_speed = 1;
-            float update_interval_secs = 60;
-            bool move_sun = true;
-        };
-
-    private: //fields
-        float settings_version_actual;
-        float settings_version_minimum = 1.2f;
-
-    public: //fields
-        std::string simmode_name = "";
-        std::string level_name = "";
-
-        std::vector<SubwindowSetting> subwindow_settings;
-        RecordingSetting recording_setting;
-        SegmentationSetting segmentation_setting;
-        TimeOfDaySetting tod_setting;
-
-        std::vector<std::string> warning_messages;
-        std::vector<std::string> error_messages;
-
-        bool is_record_ui_visible = false;
-        int initial_view_mode = 2; //ECameraDirectorMode::CAMERA_DIRECTOR_MODE_FLY_WITH_ME
-        bool enable_rpc = true;
-        std::string api_server_address = "";
-        int api_port = RpcLibPort;
-        std::string physics_engine_name = "";
-
-        std::string clock_type = "";
-        float clock_speed = 1.0f;
-        bool engine_sound = false;
-        bool log_messages_visible = true;
-        HomeGeoPoint origin_geopoint{ GeoPoint(47.641468, -122.140165, 122) }; //The geo-coordinate assigned to Unreal coordinate 0,0,0
-        std::map<std::string, PawnPath> pawn_paths; //path for pawn blueprint
-        std::map<std::string, std::unique_ptr<VehicleSetting>> vehicles;
-        CameraSetting camera_defaults;
-        CameraDirectorSetting camera_director;
-        float speed_unit_factor = 1.0f;
-        std::string speed_unit_label = "m\\s";
-        std::map<std::string, std::unique_ptr<SensorSetting>> sensor_defaults;
-        Vector3r wind = Vector3r::Zero();
-
-    public: //methods
-        static AirSimSettings& singleton()
-        {
-            static AirSimSettings instance;
-            return instance;
-        }
-
-        AirSimSettings()
-        {
-            initializeSubwindowSettings(subwindow_settings);
-            initializePawnPaths(pawn_paths);
-            //initializeVehicleSettings(vehicles);
-        }
-
-        //returns number of warnings
-        void load(std::function<std::string(void)> simmode_getter)
-        {
-            warning_messages.clear();
-            error_messages.clear();
-            const Settings& settings_json = Settings::singleton();
-            checkSettingsVersion(settings_json);
-
-            loadCoreSimModeSettings(settings_json, simmode_getter);
-            loadLevelSettings(settings_json);
-            loadDefaultCameraSetting(settings_json, camera_defaults);
-            loadCameraDirectorSetting(settings_json, camera_director, simmode_name);
-            loadSubWindowsSettings(settings_json, subwindow_settings);
-            loadViewModeSettings(settings_json);
-            loadRecordingSetting(settings_json, recording_setting);
-            loadSegmentationSetting(settings_json, segmentation_setting);
-            loadPawnPaths(settings_json, pawn_paths);
-            loadOtherSettings(settings_json);
-            loadDefaultSensorSettings(simmode_name, settings_json, sensor_defaults);
-            loadVehicleSettings(simmode_name, settings_json, vehicles);
-
-            //this should be done last because it depends on type of vehicles we have
-            loadClockSettings(settings_json);
-        }
-
-        static void initializeSettings(const std::string& json_settings_text)
-        {
-            Settings& settings_json = Settings::loadJSonString(json_settings_text);
-            if (!settings_json.isLoadSuccess())
-                throw std::invalid_argument("Cannot parse JSON settings_json string.");
-        }
-
-        static void createDefaultSettingsFile()
-        {
-            std::string settings_filename = Settings::getUserDirectoryFullPath("settings.json");
-            Settings& settings_json = Settings::loadJSonString("{}");
-            //write some settings_json in new file otherwise the string "null" is written if all settings_json are empty
-            settings_json.setString("SeeDocsAt", "https://github.com/Microsoft/AirSim/blob/master/docs/settings.md");
-            settings_json.setDouble("SettingsVersion", 1.2);
-
-            //TODO: there is a crash in Linux due to settings_json.saveJSonString(). Remove this workaround after we only support Unreal 4.17
-            //https://answers.unrealengine.com/questions/664905/unreal-crashes-on-two-lines-of-extremely-simple-st.html
-            settings_json.saveJSonFile(settings_filename);
-=======
-
-            Rotation()
-            {
-            }
-
-            Rotation(float yaw_val, float pitch_val, float roll_val)
-                : yaw(yaw_val), pitch(pitch_val), roll(roll_val)
-            {
-            }
-
-            static Rotation nanRotation()
-            {
-                static const Rotation val(Utils::nan<float>(), Utils::nan<float>(), Utils::nan<float>());
-                return val;
-            }
-        };
-
-        struct GimbalSetting
-        {
-            float stabilization = 0;
-            //bool is_world_frame = false;
-            Rotation rotation = Rotation::nanRotation();
-        };
-
-        struct CaptureSetting
-        {
-            //below settings_json are obtained by using Unreal console command (press ~):
-            // ShowFlag.VisualizeHDR 1.
-            //to replicate camera settings_json to SceneCapture2D
-            //TODO: should we use UAirBlueprintLib::GetDisplayGamma()?
-            static constexpr float kSceneTargetGamma = 1.4f;
-
-            int image_type = 0;
-
-            unsigned int width = 256, height = 144; //960 X 540
-            float fov_degrees = Utils::nan<float>(); //90.0f
-            int auto_exposure_method = -1; //histogram
-            float auto_exposure_speed = Utils::nan<float>(); // 100.0f;
-            float auto_exposure_bias = Utils::nan<float>(); // 0;
-            float auto_exposure_max_brightness = Utils::nan<float>(); // 0.64f;
-            float auto_exposure_min_brightness = Utils::nan<float>(); // 0.03f;
-            float auto_exposure_low_percent = Utils::nan<float>(); // 80.0f;
-            float auto_exposure_high_percent = Utils::nan<float>(); // 98.3f;
-            float auto_exposure_histogram_log_min = Utils::nan<float>(); // -8;
-            float auto_exposure_histogram_log_max = Utils::nan<float>(); // 4;
-            float motion_blur_amount = Utils::nan<float>();
-            float target_gamma = Utils::nan<float>(); //1.0f; //This would be reset to kSceneTargetGamma for scene as default
-            int projection_mode = 0; // ECameraProjectionMode::Perspective
-            float ortho_width = Utils::nan<float>();
-        };
-
-        struct NoiseSetting
-        {
-            int ImageType = 0;
-
-            bool Enabled = false;
-
-            float RandContrib = 0.2f;
-            float RandSpeed = 100000.0f;
-            float RandSize = 500.0f;
-            float RandDensity = 2.0f;
-
-            float HorzWaveContrib = 0.03f;
-            float HorzWaveStrength = 0.08f;
-            float HorzWaveVertSize = 1.0f;
-            float HorzWaveScreenSize = 1.0f;
-
-            float HorzNoiseLinesContrib = 1.0f;
-            float HorzNoiseLinesDensityY = 0.01f;
-            float HorzNoiseLinesDensityXY = 0.5f;
-
-            float HorzDistortionContrib = 1.0f;
-            float HorzDistortionStrength = 0.002f;
-        };
-
-        struct CameraSetting
-        {
-            //nan means keep the default values set in components
-            Vector3r position = VectorMath::nanVector();
-            Rotation rotation = Rotation::nanRotation();
-
-            GimbalSetting gimbal;
-            std::map<int, CaptureSetting> capture_settings;
-            std::map<int, NoiseSetting> noise_settings;
-
-            CameraSetting()
-            {
-                initializeCaptureSettings(capture_settings);
-                initializeNoiseSettings(noise_settings);
-            }
-        };
-
-        struct CameraDirectorSetting
-        {
-            Vector3r position = VectorMath::nanVector();
-            Rotation rotation = Rotation::nanRotation();
-            float follow_distance = Utils::nan<float>();
-        };
-
-        struct SensorSetting
-        {
-            SensorBase::SensorType sensor_type;
-            std::string sensor_name;
             bool enabled = true;
             Settings settings; // imported json data that needs to be parsed by specific sensors.
         };
@@ -848,20 +469,12 @@
             VectorMath::toEulerianAngle(pose.orientation, vehicle_setting->rotation.pitch, vehicle_setting->rotation.roll, vehicle_setting->rotation.yaw);
 
             vehicles[vehicle_name] = std::move(vehicle_setting);
->>>>>>> 84e9453c
         }
 
         const VehicleSetting* getVehicleSetting(const std::string& vehicle_name) const
         {
             auto it = vehicles.find(vehicle_name);
             if (it == vehicles.end())
-<<<<<<< HEAD
-                throw std::invalid_argument(Utils::stringf("VehicleSetting for vehicle name %s was requested but not found",
-                                                           vehicle_name.c_str())
-                                                .c_str());
-            else
-                return it->second.get();
-=======
                 // pre-existing flying pawns in Unreal Engine don't have name 'SimpleFlight'
                 it = vehicles.find("SimpleFlight");
             return it->second.get();
@@ -878,7 +491,6 @@
             return Rotation(settings_json.getFloat("Yaw", default_rot.yaw),
                             settings_json.getFloat("Pitch", default_rot.pitch),
                             settings_json.getFloat("Roll", default_rot.roll));
->>>>>>> 84e9453c
         }
 
     private:
@@ -962,11 +574,7 @@
 
             physics_engine_name = settings_json.getString("PhysicsEngineName", "");
             if (physics_engine_name == "") {
-<<<<<<< HEAD
-                if (simmode_name == "Multirotor")
-=======
                 if (simmode_name == kSimModeTypeMultirotor)
->>>>>>> 84e9453c
                     physics_engine_name = "FastPhysicsEngine";
                 else
                     physics_engine_name = "PhysX"; //this value is only informational for now
@@ -981,18 +589,6 @@
         void loadViewModeSettings(const Settings& settings_json)
         {
             std::string view_mode_string = settings_json.getString("ViewMode", "");
-<<<<<<< HEAD
-
-            if (view_mode_string == "") {
-                if (simmode_name == "Multirotor")
-                    view_mode_string = "FlyWithMe";
-                else if (simmode_name == "ComputerVision")
-                    view_mode_string = "Fpv";
-                else
-                    view_mode_string = "SpringArmChase";
-            }
-
-=======
 
             if (view_mode_string == "") {
                 if (simmode_name == kSimModeTypeMultirotor)
@@ -1003,7 +599,6 @@
                     view_mode_string = "SpringArmChase";
             }
 
->>>>>>> 84e9453c
             if (view_mode_string == "Fpv")
                 initial_view_mode = 0; // ECameraDirectorMode::CAMERA_DIRECTOR_MODE_FPV;
             else if (view_mode_string == "GroundObserver")
@@ -1029,11 +624,7 @@
             Settings rc_json;
             if (settings_json.getChild("RC", rc_json)) {
                 rc_setting.remote_control_id = rc_json.getInt("RemoteControlID",
-<<<<<<< HEAD
-                                                              simmode_name == "Multirotor" ? 0 : -1);
-=======
                                                               simmode_name == kSimModeTypeMultirotor ? 0 : -1);
->>>>>>> 84e9453c
                 rc_setting.allow_api_when_disconnected = rc_json.getBool("AllowAPIWhenDisconnected",
                                                                          rc_setting.allow_api_when_disconnected);
             }
@@ -1046,10 +637,6 @@
                                            std::to_string(settings_json.getInt("CameraID", 0)));
         }
 
-<<<<<<< HEAD
-        static void loadRecordingSetting(const Settings& settings_json, RecordingSetting& recording_setting)
-        {
-=======
         void loadDefaultRecordingSettings()
         {
             recording_setting.requests.clear();
@@ -1064,27 +651,10 @@
         {
             loadDefaultRecordingSettings();
 
->>>>>>> 84e9453c
             Settings recording_json;
             if (settings_json.getChild("Recording", recording_json)) {
                 recording_setting.record_on_move = recording_json.getBool("RecordOnMove", recording_setting.record_on_move);
                 recording_setting.record_interval = recording_json.getFloat("RecordInterval", recording_setting.record_interval);
-<<<<<<< HEAD
-
-                Settings req_cameras_settings;
-                if (recording_json.getChild("Cameras", req_cameras_settings)) {
-                    for (size_t child_index = 0; child_index < req_cameras_settings.size(); ++child_index) {
-                        Settings req_camera_settings;
-                        if (req_cameras_settings.getChild(child_index, req_camera_settings)) {
-                            std::string camera_name = getCameraName(req_camera_settings);
-                            ImageType image_type =
-                                Utils::toEnum<ImageType>(
-                                    req_camera_settings.getInt("ImageType", 0));
-                            bool compress = req_camera_settings.getBool("Compress", true);
-                            bool pixels_as_float = req_camera_settings.getBool("PixelsAsFloat", false);
-
-                            recording_setting.requests.push_back(msr::airlib::ImageCaptureBase::ImageRequest(
-=======
                 recording_setting.folder = recording_json.getString("Folder", recording_setting.folder);
                 recording_setting.enabled = recording_json.getBool("Enabled", recording_setting.enabled);
 
@@ -1108,7 +678,6 @@
                             std::string vehicle_name = req_camera_settings.getString("VehicleName", default_vehicle_name);
 
                             recording_setting.requests[vehicle_name].push_back(ImageCaptureBase::ImageRequest(
->>>>>>> 84e9453c
                                 camera_name, image_type, pixels_as_float, compress));
                         }
                     }
@@ -1150,7 +719,6 @@
             //these settings_json are expected in same section, not in another child
             std::unique_ptr<VehicleSetting> vehicle_setting_p = std::unique_ptr<VehicleSetting>(new MavLinkVehicleSetting());
             MavLinkVehicleSetting* vehicle_setting = static_cast<MavLinkVehicleSetting*>(vehicle_setting_p.get());
-<<<<<<< HEAD
 
             //TODO: we should be selecting remote if available else keyboard
             //currently keyboard is not supported so use rc as default
@@ -1174,7 +742,9 @@
             connection_info.qgc_ip_port = settings_json.getInt("QgcPort", connection_info.qgc_ip_port);
 
             connection_info.control_ip_address = settings_json.getString("ControlIp", connection_info.control_ip_address);
-            connection_info.control_port = settings_json.getInt("ControlPort", connection_info.control_port);
+            connection_info.control_port_local = settings_json.getInt("ControlPort", connection_info.control_port_local); // legacy
+            connection_info.control_port_local = settings_json.getInt("ControlPortLocal", connection_info.control_port_local);
+            connection_info.control_port_remote = settings_json.getInt("ControlPortRemote", connection_info.control_port_remote);
 
             std::string sitlip = settings_json.getString("SitlIp", connection_info.control_ip_address);
             if (sitlip.size() > 0 && connection_info.control_ip_address.size() == 0) {
@@ -1183,7 +753,7 @@
             }
             if (settings_json.hasKey("SitlPort")) {
                 // backwards compat
-                connection_info.control_port = settings_json.getInt("SitlPort", connection_info.control_port);
+                connection_info.control_port_local = settings_json.getInt("SitlPort", connection_info.control_port_local);
             }
 
             connection_info.local_host_ip = settings_json.getString("LocalHostIp", connection_info.local_host_ip);
@@ -1192,10 +762,12 @@
             connection_info.udp_address = settings_json.getString("UdpIp", connection_info.udp_address);
             connection_info.udp_port = settings_json.getInt("UdpPort", connection_info.udp_port);
             connection_info.use_tcp = settings_json.getBool("UseTcp", connection_info.use_tcp);
+            connection_info.lock_step = settings_json.getBool("LockStep", connection_info.lock_step);
             connection_info.tcp_port = settings_json.getInt("TcpPort", connection_info.tcp_port);
             connection_info.serial_port = settings_json.getString("SerialPort", connection_info.serial_port);
             connection_info.baud_rate = settings_json.getInt("SerialBaudRate", connection_info.baud_rate);
             connection_info.model = settings_json.getString("Model", connection_info.model);
+            connection_info.logs = settings_json.getString("Logs", connection_info.logs);
 
             Settings params;
             if (settings_json.getChild("Parameters", params)) {
@@ -1209,21 +781,9 @@
             return vehicle_setting_p;
         }
 
-        static Vector3r createVectorSetting(const Settings& settings_json, const Vector3r& default_vec)
-        {
-            return Vector3r(settings_json.getFloat("X", default_vec.x()),
-                            settings_json.getFloat("Y", default_vec.y()),
-                            settings_json.getFloat("Z", default_vec.z()));
-        }
-        static Rotation createRotationSetting(const Settings& settings_json, const Rotation& default_rot)
-        {
-            return Rotation(settings_json.getFloat("Yaw", default_rot.yaw),
-                            settings_json.getFloat("Pitch", default_rot.pitch),
-                            settings_json.getFloat("Roll", default_rot.roll));
-        }
-
         static std::unique_ptr<VehicleSetting> createVehicleSetting(const std::string& simmode_name, const Settings& settings_json,
-                                                                    const std::string vehicle_name)
+                                                                    const std::string vehicle_name,
+                                                                    std::map<std::string, std::shared_ptr<SensorSetting>>& sensor_defaults)
         {
             auto vehicle_type = Utils::toLower(settings_json.getString("VehicleType", ""));
 
@@ -1266,149 +826,6 @@
             vehicle_setting->rotation = createRotationSetting(settings_json, vehicle_setting->rotation);
 
             loadCameraSettings(settings_json, vehicle_setting->cameras);
-            loadSensorSettings(settings_json, "Sensors", vehicle_setting->sensors);
-
-            return vehicle_setting;
-        }
-
-        static void initializeVehicleSettings(const std::string& simmode_name, std::map<std::string, std::unique_ptr<VehicleSetting>>& vehicles)
-        {
-            vehicles.clear();
-
-            //NOTE: Do not set defaults for vehicle type here. If you do then make sure
-            //to sync code in createVehicleSetting() as well.
-
-            if (simmode_name == "Multirotor") {
-                //create simple flight as default multirotor
-                auto simple_flight_setting = std::unique_ptr<VehicleSetting>(new VehicleSetting());
-                simple_flight_setting->vehicle_name = "SimpleFlight";
-                simple_flight_setting->vehicle_type = kVehicleTypeSimpleFlight;
-                //TODO: we should be selecting remote if available else keyboard
-                //currently keyboard is not supported so use rc as default
-                simple_flight_setting->rc.remote_control_id = 0;
-                vehicles[simple_flight_setting->vehicle_name] = std::move(simple_flight_setting);
-            }
-            else if (simmode_name == "Car") {
-                //create default car vehicle
-                auto physx_car_setting = std::unique_ptr<VehicleSetting>(new VehicleSetting());
-                physx_car_setting->vehicle_name = "PhysXCar";
-                physx_car_setting->vehicle_type = kVehicleTypePhysXCar;
-                vehicles[physx_car_setting->vehicle_name] = std::move(physx_car_setting);
-            }
-            else {
-                //create default computer vision vehicle
-                auto cv_setting = std::unique_ptr<VehicleSetting>(new VehicleSetting());
-                cv_setting->vehicle_name = "ComputerVision";
-                cv_setting->vehicle_type = kVehicleTypeComputerVision;
-                vehicles[cv_setting->vehicle_name] = std::move(cv_setting);
-=======
-
-            //TODO: we should be selecting remote if available else keyboard
-            //currently keyboard is not supported so use rc as default
-            vehicle_setting->rc.remote_control_id = 0;
-
-            MavLinkConnectionInfo& connection_info = vehicle_setting->connection_info;
-            connection_info.sim_sysid = static_cast<uint8_t>(settings_json.getInt("SimSysID", connection_info.sim_sysid));
-            connection_info.sim_compid = settings_json.getInt("SimCompID", connection_info.sim_compid);
-
-            connection_info.vehicle_sysid = static_cast<uint8_t>(settings_json.getInt("VehicleSysID", connection_info.vehicle_sysid));
-            connection_info.vehicle_compid = settings_json.getInt("VehicleCompID", connection_info.vehicle_compid);
-
-            connection_info.offboard_sysid = static_cast<uint8_t>(settings_json.getInt("OffboardSysID", connection_info.offboard_sysid));
-            connection_info.offboard_compid = settings_json.getInt("OffboardCompID", connection_info.offboard_compid);
-
-            connection_info.logviewer_ip_address = settings_json.getString("LogViewerHostIp", connection_info.logviewer_ip_address);
-            connection_info.logviewer_ip_port = settings_json.getInt("LogViewerPort", connection_info.logviewer_ip_port);
-            connection_info.logviewer_ip_sport = settings_json.getInt("LogViewerSendPort", connection_info.logviewer_ip_sport);
-
-            connection_info.qgc_ip_address = settings_json.getString("QgcHostIp", connection_info.qgc_ip_address);
-            connection_info.qgc_ip_port = settings_json.getInt("QgcPort", connection_info.qgc_ip_port);
-
-            connection_info.control_ip_address = settings_json.getString("ControlIp", connection_info.control_ip_address);
-            connection_info.control_port_local = settings_json.getInt("ControlPort", connection_info.control_port_local); // legacy
-            connection_info.control_port_local = settings_json.getInt("ControlPortLocal", connection_info.control_port_local);
-            connection_info.control_port_remote = settings_json.getInt("ControlPortRemote", connection_info.control_port_remote);
-
-            std::string sitlip = settings_json.getString("SitlIp", connection_info.control_ip_address);
-            if (sitlip.size() > 0 && connection_info.control_ip_address.size() == 0) {
-                // backwards compat
-                connection_info.control_ip_address = sitlip;
-            }
-            if (settings_json.hasKey("SitlPort")) {
-                // backwards compat
-                connection_info.control_port_local = settings_json.getInt("SitlPort", connection_info.control_port_local);
-            }
-
-            connection_info.local_host_ip = settings_json.getString("LocalHostIp", connection_info.local_host_ip);
-
-            connection_info.use_serial = settings_json.getBool("UseSerial", connection_info.use_serial);
-            connection_info.udp_address = settings_json.getString("UdpIp", connection_info.udp_address);
-            connection_info.udp_port = settings_json.getInt("UdpPort", connection_info.udp_port);
-            connection_info.use_tcp = settings_json.getBool("UseTcp", connection_info.use_tcp);
-            connection_info.lock_step = settings_json.getBool("LockStep", connection_info.lock_step);
-            connection_info.tcp_port = settings_json.getInt("TcpPort", connection_info.tcp_port);
-            connection_info.serial_port = settings_json.getString("SerialPort", connection_info.serial_port);
-            connection_info.baud_rate = settings_json.getInt("SerialBaudRate", connection_info.baud_rate);
-            connection_info.model = settings_json.getString("Model", connection_info.model);
-            connection_info.logs = settings_json.getString("Logs", connection_info.logs);
-
-            Settings params;
-            if (settings_json.getChild("Parameters", params)) {
-                std::vector<std::string> keys;
-                params.getChildNames(keys);
-                for (auto key : keys) {
-                    connection_info.params[key] = params.getFloat(key, 0);
-                }
-            }
-
-            return vehicle_setting_p;
-        }
-
-        static std::unique_ptr<VehicleSetting> createVehicleSetting(const std::string& simmode_name, const Settings& settings_json,
-                                                                    const std::string vehicle_name,
-                                                                    std::map<std::string, std::shared_ptr<SensorSetting>>& sensor_defaults)
-        {
-            auto vehicle_type = Utils::toLower(settings_json.getString("VehicleType", ""));
-
-            std::unique_ptr<VehicleSetting> vehicle_setting;
-            if (vehicle_type == kVehicleTypePX4 || vehicle_type == kVehicleTypeArduCopterSolo || vehicle_type == kVehicleTypeArduCopter || vehicle_type == kVehicleTypeArduRover)
-                vehicle_setting = createMavLinkVehicleSetting(settings_json);
-            //for everything else we don't need derived class yet
-            else {
-                vehicle_setting = std::unique_ptr<VehicleSetting>(new VehicleSetting());
-                if (vehicle_type == kVehicleTypeSimpleFlight) {
-                    //TODO: we should be selecting remote if available else keyboard
-                    //currently keyboard is not supported so use rc as default
-                    vehicle_setting->rc.remote_control_id = 0;
-                }
-            }
-            vehicle_setting->vehicle_name = vehicle_name;
-
-            //required settings_json
-            vehicle_setting->vehicle_type = vehicle_type;
-
-            //optional settings_json
-            vehicle_setting->pawn_path = settings_json.getString("PawnPath", "");
-            vehicle_setting->default_vehicle_state = settings_json.getString("DefaultVehicleState", "");
-            vehicle_setting->allow_api_always = settings_json.getBool("AllowAPIAlways",
-                                                                      vehicle_setting->allow_api_always);
-            vehicle_setting->auto_create = settings_json.getBool("AutoCreate",
-                                                                 vehicle_setting->auto_create);
-            vehicle_setting->enable_collision_passthrough = settings_json.getBool("EnableCollisionPassthrogh",
-                                                                                  vehicle_setting->enable_collision_passthrough);
-            vehicle_setting->enable_trace = settings_json.getBool("EnableTrace",
-                                                                  vehicle_setting->enable_trace);
-            vehicle_setting->enable_collisions = settings_json.getBool("EnableCollisions",
-                                                                       vehicle_setting->enable_collisions);
-            vehicle_setting->is_fpv_vehicle = settings_json.getBool("IsFpvVehicle",
-                                                                    vehicle_setting->is_fpv_vehicle);
-
-            loadRCSetting(simmode_name, settings_json, vehicle_setting->rc);
-
-            vehicle_setting->position = createVectorSetting(settings_json, vehicle_setting->position);
-            vehicle_setting->rotation = createRotationSetting(settings_json, vehicle_setting->rotation);
-
-            loadCameraSettings(settings_json, vehicle_setting->cameras);
             loadSensorSettings(settings_json, "Sensors", vehicle_setting->sensors, sensor_defaults);
 
             return vehicle_setting;
@@ -1447,15 +864,14 @@
                 throw std::invalid_argument(Utils::stringf(
                                                 "Unknown SimMode: %s, failed to set default vehicle settings", simmode_name.c_str())
                                                 .c_str());
->>>>>>> 84e9453c
             }
         }
 
         static void loadVehicleSettings(const std::string& simmode_name, const Settings& settings_json,
-<<<<<<< HEAD
-                                        std::map<std::string, std::unique_ptr<VehicleSetting>>& vehicles)
-        {
-            initializeVehicleSettings(simmode_name, vehicles);
+                                        std::map<std::string, std::unique_ptr<VehicleSetting>>& vehicles,
+                                        std::map<std::string, std::shared_ptr<SensorSetting>>& sensor_defaults)
+        {
+            createDefaultVehicle(simmode_name, vehicles, sensor_defaults);
 
             msr::airlib::Settings vehicles_child;
             if (settings_json.getChild("Vehicles", vehicles_child)) {
@@ -1469,27 +885,7 @@
                 for (const auto& key : keys) {
                     msr::airlib::Settings child;
                     vehicles_child.getChild(key, child);
-                    vehicles[key] = createVehicleSetting(simmode_name, child, key);
-=======
-                                        std::map<std::string, std::unique_ptr<VehicleSetting>>& vehicles,
-                                        std::map<std::string, std::shared_ptr<SensorSetting>>& sensor_defaults)
-        {
-            createDefaultVehicle(simmode_name, vehicles, sensor_defaults);
-
-            msr::airlib::Settings vehicles_child;
-            if (settings_json.getChild("Vehicles", vehicles_child)) {
-                std::vector<std::string> keys;
-                vehicles_child.getChildNames(keys);
-
-                //remove default vehicles, if values are specified in settings
-                if (keys.size())
-                    vehicles.clear();
-
-                for (const auto& key : keys) {
-                    msr::airlib::Settings child;
-                    vehicles_child.getChild(key, child);
                     vehicles[key] = createVehicleSetting(simmode_name, child, key, sensor_defaults);
->>>>>>> 84e9453c
                 }
             }
         }
@@ -1566,11 +962,7 @@
 
         static void initializeNoiseSettings(std::map<int, NoiseSetting>& noise_settings)
         {
-<<<<<<< HEAD
-            int image_count = Utils::toNumeric(ImageType::Count);
-=======
             const int image_count = Utils::toNumeric(ImageType::Count);
->>>>>>> 84e9453c
             noise_settings.clear();
             for (int i = -1; i < image_count; ++i)
                 noise_settings[i] = NoiseSetting();
@@ -1612,7 +1004,6 @@
             noise_setting.HorzDistortionStrength = settings_json.getFloat("HorzDistortionStrength", noise_setting.HorzDistortionStrength);
             noise_setting.HorzDistortionContrib = settings_json.getFloat("HorzDistortionContrib", noise_setting.HorzDistortionContrib);
         }
-<<<<<<< HEAD
 
         static GimbalSetting createGimbalSetting(const Settings& settings_json)
         {
@@ -1773,190 +1164,6 @@
 
             Settings child_json;
             if (settings_json.getChild("CameraDirector", child_json)) {
-                camera_director.position = createVectorSetting(settings_json, camera_director.position);
-                camera_director.rotation = createRotationSetting(settings_json, camera_director.rotation);
-                camera_director.follow_distance = child_json.getFloat("FollowDistance", camera_director.follow_distance);
-            }
-
-            if (std::isnan(camera_director.follow_distance)) {
-                if (simmode_name == "Car")
-                    camera_director.follow_distance = -8;
-                else
-                    camera_director.follow_distance = -3;
-            }
-            if (std::isnan(camera_director.position.x()))
-                camera_director.position.x() = camera_director.follow_distance;
-            if (std::isnan(camera_director.position.y()))
-                camera_director.position.y() = 0;
-            if (std::isnan(camera_director.position.z())) {
-                if (simmode_name == "Car")
-                    camera_director.position.z() = -4;
-                else
-                    camera_director.position.z() = -2;
-            }
-        }
-
-=======
-
-        static GimbalSetting createGimbalSetting(const Settings& settings_json)
-        {
-            GimbalSetting gimbal;
-            //capture_setting.gimbal.is_world_frame = settings_json.getBool("IsWorldFrame", false);
-            gimbal.stabilization = settings_json.getFloat("Stabilization", false);
-            gimbal.rotation = createRotationSetting(settings_json, gimbal.rotation);
-            return gimbal;
-        }
-
-        static CameraSetting createCameraSetting(const Settings& settings_json)
-        {
-            CameraSetting setting;
-
-            setting.position = createVectorSetting(settings_json, setting.position);
-            setting.rotation = createRotationSetting(settings_json, setting.rotation);
-
-            loadCaptureSettings(settings_json, setting.capture_settings);
-            loadNoiseSettings(settings_json, setting.noise_settings);
-            Settings json_gimbal;
-            if (settings_json.getChild("Gimbal", json_gimbal))
-                setting.gimbal = createGimbalSetting(json_gimbal);
-
-            return setting;
-        }
-
-        static void loadCameraSettings(const Settings& settings_json, std::map<std::string, CameraSetting>& cameras)
-        {
-            cameras.clear();
-
-            Settings json_parent;
-            if (settings_json.getChild("Cameras", json_parent)) {
-                std::vector<std::string> keys;
-                json_parent.getChildNames(keys);
-
-                for (const auto& key : keys) {
-                    msr::airlib::Settings child;
-                    json_parent.getChild(key, child);
-                    cameras[key] = createCameraSetting(child);
-                }
-            }
-        }
-
-        static void createCaptureSettings(const msr::airlib::Settings& settings_json, CaptureSetting& capture_setting)
-        {
-            capture_setting.width = settings_json.getInt("Width", capture_setting.width);
-            capture_setting.height = settings_json.getInt("Height", capture_setting.height);
-            capture_setting.fov_degrees = settings_json.getFloat("FOV_Degrees", capture_setting.fov_degrees);
-            capture_setting.auto_exposure_speed = settings_json.getFloat("AutoExposureSpeed", capture_setting.auto_exposure_speed);
-            capture_setting.auto_exposure_bias = settings_json.getFloat("AutoExposureBias", capture_setting.auto_exposure_bias);
-            capture_setting.auto_exposure_max_brightness = settings_json.getFloat("AutoExposureMaxBrightness", capture_setting.auto_exposure_max_brightness);
-            capture_setting.auto_exposure_min_brightness = settings_json.getFloat("AutoExposureMinBrightness", capture_setting.auto_exposure_min_brightness);
-            capture_setting.motion_blur_amount = settings_json.getFloat("MotionBlurAmount", capture_setting.motion_blur_amount);
-            capture_setting.image_type = settings_json.getInt("ImageType", 0);
-            capture_setting.target_gamma = settings_json.getFloat("TargetGamma",
-                                                                  capture_setting.image_type == 0 ? CaptureSetting::kSceneTargetGamma : Utils::nan<float>());
-
-            std::string projection_mode = Utils::toLower(settings_json.getString("ProjectionMode", ""));
-            if (projection_mode == "" || projection_mode == "perspective")
-                capture_setting.projection_mode = 0; // Perspective
-            else if (projection_mode == "orthographic")
-                capture_setting.projection_mode = 1; // Orthographic
-            else
-                throw std::invalid_argument(std::string("CaptureSettings projection_mode has invalid value in settings_json ") + projection_mode);
-
-            capture_setting.ortho_width = settings_json.getFloat("OrthoWidth", capture_setting.ortho_width);
-        }
-
-        static void loadSubWindowsSettings(const Settings& settings_json, std::vector<SubwindowSetting>& subwindow_settings)
-        {
-            //load default subwindows
-            initializeSubwindowSettings(subwindow_settings);
-
-            Settings json_parent;
-            if (settings_json.getChild("SubWindows", json_parent)) {
-                for (size_t child_index = 0; child_index < json_parent.size(); ++child_index) {
-                    Settings json_settings_child;
-                    if (json_parent.getChild(child_index, json_settings_child)) {
-                        int window_index = json_settings_child.getInt("WindowID", 0);
-                        SubwindowSetting& subwindow_setting = subwindow_settings.at(window_index);
-                        subwindow_setting.window_index = window_index;
-                        subwindow_setting.image_type = Utils::toEnum<ImageType>(
-                            json_settings_child.getInt("ImageType", 0));
-                        subwindow_setting.visible = json_settings_child.getBool("Visible", false);
-                        subwindow_setting.camera_name = getCameraName(json_settings_child);
-                        subwindow_setting.vehicle_name = json_settings_child.getString("VehicleName", "");
-                    }
-                }
-            }
-        }
-
-        static void initializeSubwindowSettings(std::vector<SubwindowSetting>& subwindow_settings)
-        {
-            subwindow_settings.clear();
-            subwindow_settings.push_back(SubwindowSetting(0, ImageType::DepthVis, false, "", "")); //depth
-            subwindow_settings.push_back(SubwindowSetting(1, ImageType::Segmentation, false, "", "")); //seg
-            subwindow_settings.push_back(SubwindowSetting(2, ImageType::Scene, false, "", "")); //vis
-        }
-
-        void loadOtherSettings(const Settings& settings_json)
-        {
-            //by default we spawn server at local endpoint. Do not use 127.0.0.1 as default below
-            //because for docker container default is 0.0.0.0 and people get really confused why things
-            //don't work
-            api_server_address = settings_json.getString("LocalHostIp", "");
-            api_port = settings_json.getInt("ApiServerPort", RpcLibPort);
-            is_record_ui_visible = settings_json.getBool("RecordUIVisible", true);
-            engine_sound = settings_json.getBool("EngineSound", false);
-            enable_rpc = settings_json.getBool("EnableRpc", enable_rpc);
-            speed_unit_factor = settings_json.getFloat("SpeedUnitFactor", 1.0f);
-            speed_unit_label = settings_json.getString("SpeedUnitLabel", "m\\s");
-            log_messages_visible = settings_json.getBool("LogMessagesVisible", true);
-
-            { //load origin geopoint
-                Settings origin_geopoint_json;
-                if (settings_json.getChild("OriginGeopoint", origin_geopoint_json)) {
-                    GeoPoint origin = origin_geopoint.home_geo_point;
-                    origin.latitude = origin_geopoint_json.getDouble("Latitude", origin.latitude);
-                    origin.longitude = origin_geopoint_json.getDouble("Longitude", origin.longitude);
-                    origin.altitude = origin_geopoint_json.getFloat("Altitude", origin.altitude);
-                    origin_geopoint.initialize(origin);
-                }
-            }
-
-            { //time of day settings_json
-                Settings tod_settings_json;
-                if (settings_json.getChild("TimeOfDay", tod_settings_json)) {
-                    tod_setting.enabled = tod_settings_json.getBool("Enabled", tod_setting.enabled);
-                    tod_setting.start_datetime = tod_settings_json.getString("StartDateTime", tod_setting.start_datetime);
-                    tod_setting.celestial_clock_speed = tod_settings_json.getFloat("CelestialClockSpeed", tod_setting.celestial_clock_speed);
-                    tod_setting.is_start_datetime_dst = tod_settings_json.getBool("StartDateTimeDst", tod_setting.is_start_datetime_dst);
-                    tod_setting.update_interval_secs = tod_settings_json.getFloat("UpdateIntervalSecs", tod_setting.update_interval_secs);
-                    tod_setting.move_sun = tod_settings_json.getBool("MoveSun", tod_setting.move_sun);
-                }
-            }
-
-            {
-                // Wind Settings
-                Settings child_json;
-                if (settings_json.getChild("Wind", child_json)) {
-                    wind = createVectorSetting(child_json, wind);
-                }
-            }
-        }
-
-        static void loadDefaultCameraSetting(const Settings& settings_json, CameraSetting& camera_defaults)
-        {
-            Settings child_json;
-            if (settings_json.getChild("CameraDefaults", child_json)) {
-                camera_defaults = createCameraSetting(child_json);
-            }
-        }
-
-        static void loadCameraDirectorSetting(const Settings& settings_json,
-                                              CameraDirectorSetting& camera_director, const std::string& simmode_name)
-        {
-            camera_director = CameraDirectorSetting();
-
-            Settings child_json;
-            if (settings_json.getChild("CameraDirector", child_json)) {
                 camera_director.position = createVectorSetting(child_json, camera_director.position);
                 camera_director.rotation = createRotationSetting(child_json, camera_director.rotation);
                 camera_director.follow_distance = child_json.getFloat("FollowDistance", camera_director.follow_distance);
@@ -1980,7 +1187,6 @@
             }
         }
 
->>>>>>> 84e9453c
         void loadClockSettings(const Settings& settings_json)
         {
             clock_type = settings_json.getString("ClockType", "");
@@ -1990,11 +1196,7 @@
                 clock_type = "ScalableClock";
 
                 //override if multirotor simmode with simple_flight
-<<<<<<< HEAD
-                if (simmode_name == "Multirotor") {
-=======
                 if (simmode_name == kSimModeTypeMultirotor) {
->>>>>>> 84e9453c
                     //TODO: this won't work if simple_flight and PX4 is combined together!
 
                     //for multirotors we select steppable fixed interval clock unless we have
@@ -2013,180 +1215,6 @@
             clock_speed = settings_json.getFloat("ClockSpeed", 1.0f);
         }
 
-<<<<<<< HEAD
-        static void initializeBarometerSetting(BarometerSetting& barometer_setting, const Settings& settings_json)
-        {
-            unused(barometer_setting);
-            unused(settings_json);
-
-            //TODO: set from json as needed
-        }
-
-        static void initializeImuSetting(ImuSetting& imu_setting, const Settings& settings_json)
-        {
-            unused(imu_setting);
-            unused(settings_json);
-
-            //TODO: set from json as needed
-        }
-
-        static void initializeGpsSetting(GpsSetting& gps_setting, const Settings& settings_json)
-        {
-            unused(gps_setting);
-            unused(settings_json);
-
-            //TODO: set from json as needed
-        }
-
-        static void initializeMagnetometerSetting(MagnetometerSetting& magnetometer_setting, const Settings& settings_json)
-        {
-            unused(magnetometer_setting);
-            unused(settings_json);
-
-            //TODO: set from json as needed
-        }
-
-        static void initializeDistanceSetting(DistanceSetting& distance_setting, const Settings& settings_json)
-        {
-            distance_setting.min_distance = settings_json.getFloat("MinDistance", distance_setting.min_distance);
-            distance_setting.max_distance = settings_json.getFloat("MaxDistance", distance_setting.max_distance);
-            distance_setting.draw_debug_points = settings_json.getBool("DrawDebugPoints", distance_setting.draw_debug_points);
-
-            distance_setting.position = createVectorSetting(settings_json, distance_setting.position);
-            distance_setting.rotation = createRotationSetting(settings_json, distance_setting.rotation);
-        }
-
-        static void initializeLidarSetting(LidarSetting& lidar_setting, const Settings& settings_json)
-        {
-            lidar_setting.number_of_channels = settings_json.getInt("NumberOfChannels", lidar_setting.number_of_channels);
-            lidar_setting.range = settings_json.getFloat("Range", lidar_setting.range);
-            lidar_setting.points_per_second = settings_json.getInt("PointsPerSecond", lidar_setting.points_per_second);
-            lidar_setting.horizontal_rotation_frequency = settings_json.getInt("RotationsPerSecond", lidar_setting.horizontal_rotation_frequency);
-            lidar_setting.draw_debug_points = settings_json.getBool("DrawDebugPoints", lidar_setting.draw_debug_points);
-            lidar_setting.data_frame = settings_json.getString("DataFrame", lidar_setting.data_frame);
-
-            lidar_setting.vertical_FOV_upper = settings_json.getFloat("VerticalFOVUpper", lidar_setting.vertical_FOV_upper);
-            lidar_setting.vertical_FOV_lower = settings_json.getFloat("VerticalFOVLower", lidar_setting.vertical_FOV_lower);
-            lidar_setting.horizontal_FOV_start = settings_json.getFloat("HorizontalFOVStart", lidar_setting.horizontal_FOV_start);
-            lidar_setting.horizontal_FOV_end = settings_json.getFloat("HorizontalFOVEnd", lidar_setting.horizontal_FOV_end);
-
-            lidar_setting.position = createVectorSetting(settings_json, lidar_setting.position);
-            lidar_setting.rotation = createRotationSetting(settings_json, lidar_setting.rotation);
-        }
-
-        static std::unique_ptr<SensorSetting> createSensorSetting(
-            SensorBase::SensorType sensor_type, const std::string& sensor_name,
-            bool enabled)
-        {
-            std::unique_ptr<SensorSetting> sensor_setting;
-
-            switch (sensor_type) {
-            case SensorBase::SensorType::Barometer:
-                sensor_setting = std::unique_ptr<SensorSetting>(new BarometerSetting());
-                break;
-            case SensorBase::SensorType::Imu:
-                sensor_setting = std::unique_ptr<SensorSetting>(new ImuSetting());
-                break;
-            case SensorBase::SensorType::Gps:
-                sensor_setting = std::unique_ptr<SensorSetting>(new GpsSetting());
-                break;
-            case SensorBase::SensorType::Magnetometer:
-                sensor_setting = std::unique_ptr<SensorSetting>(new MagnetometerSetting());
-                break;
-            case SensorBase::SensorType::Distance:
-                sensor_setting = std::unique_ptr<SensorSetting>(new DistanceSetting());
-                break;
-            case SensorBase::SensorType::Lidar:
-                sensor_setting = std::unique_ptr<SensorSetting>(new LidarSetting());
-                break;
-            default:
-                throw std::invalid_argument("Unexpected sensor type");
-            }
-
-            sensor_setting->sensor_type = sensor_type;
-            sensor_setting->sensor_name = sensor_name;
-            sensor_setting->enabled = enabled;
-
-            return sensor_setting;
-        }
-
-        static void initializeSensorSetting(SensorSetting* sensor_setting, const Settings& settings_json)
-        {
-            sensor_setting->enabled = settings_json.getBool("Enabled", sensor_setting->enabled);
-
-            switch (sensor_setting->sensor_type) {
-            case SensorBase::SensorType::Barometer:
-                initializeBarometerSetting(*static_cast<BarometerSetting*>(sensor_setting), settings_json);
-                break;
-            case SensorBase::SensorType::Imu:
-                initializeImuSetting(*static_cast<ImuSetting*>(sensor_setting), settings_json);
-                break;
-            case SensorBase::SensorType::Gps:
-                initializeGpsSetting(*static_cast<GpsSetting*>(sensor_setting), settings_json);
-                break;
-            case SensorBase::SensorType::Magnetometer:
-                initializeMagnetometerSetting(*static_cast<MagnetometerSetting*>(sensor_setting), settings_json);
-                break;
-            case SensorBase::SensorType::Distance:
-                initializeDistanceSetting(*static_cast<DistanceSetting*>(sensor_setting), settings_json);
-                break;
-            case SensorBase::SensorType::Lidar:
-                initializeLidarSetting(*static_cast<LidarSetting*>(sensor_setting), settings_json);
-                break;
-            default:
-                throw std::invalid_argument("Unexpected sensor type");
-            }
-        }
-
-        // creates and intializes sensor settings from json
-        static void loadSensorSettings(const Settings& settings_json, const std::string& collectionName,
-                                       std::map<std::string, std::unique_ptr<SensorSetting>>& sensors)
-        {
-            msr::airlib::Settings sensors_child;
-            if (settings_json.getChild(collectionName, sensors_child)) {
-                std::vector<std::string> keys;
-                sensors_child.getChildNames(keys);
-
-                for (const auto& key : keys) {
-                    msr::airlib::Settings child;
-                    sensors_child.getChild(key, child);
-
-                    auto sensor_type = Utils::toEnum<SensorBase::SensorType>(child.getInt("SensorType", 0));
-                    auto enabled = child.getBool("Enabled", false);
-
-                    sensors[key] = createSensorSetting(sensor_type, key, enabled);
-                    initializeSensorSetting(sensors[key].get(), child);
-                }
-            }
-        }
-
-        // creates default sensor list when none specified in json
-        static void createDefaultSensorSettings(const std::string& simmode_name,
-                                                std::map<std::string, std::unique_ptr<SensorSetting>>& sensors)
-        {
-            if (simmode_name == "Multirotor") {
-                sensors["imu"] = createSensorSetting(SensorBase::SensorType::Imu, "imu", true);
-                sensors["magnetometer"] = createSensorSetting(SensorBase::SensorType::Magnetometer, "magnetometer", true);
-                sensors["gps"] = createSensorSetting(SensorBase::SensorType::Gps, "gps", true);
-                sensors["barometer"] = createSensorSetting(SensorBase::SensorType::Barometer, "barometer", true);
-            }
-            else if (simmode_name == "Car") {
-                sensors["gps"] = createSensorSetting(SensorBase::SensorType::Gps, "gps", true);
-            }
-            else {
-                // no sensors added for other modes
-            }
-        }
-
-        // loads or creates default sensor list
-        static void loadDefaultSensorSettings(const std::string& simmode_name,
-                                              const Settings& settings_json,
-                                              std::map<std::string, std::unique_ptr<SensorSetting>>& sensors)
-        {
-            msr::airlib::Settings sensors_child;
-            if (settings_json.getChild("DefaultSensors", sensors_child))
-                loadSensorSettings(settings_json, "DefaultSensors", sensors);
-=======
         static std::shared_ptr<SensorSetting> createSensorSetting(
             SensorBase::SensorType sensor_type, const std::string& sensor_name,
             bool enabled)
@@ -2297,15 +1325,10 @@
             msr::airlib::Settings sensors_child;
             if (settings_json.getChild("DefaultSensors", sensors_child))
                 loadSensorSettings(settings_json, "DefaultSensors", sensors, sensors);
->>>>>>> 84e9453c
             else
                 createDefaultSensorSettings(simmode_name, sensors);
         }
     };
-<<<<<<< HEAD
-
-=======
->>>>>>> 84e9453c
 }
 } //namespace
 #endif