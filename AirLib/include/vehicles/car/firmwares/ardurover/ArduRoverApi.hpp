// Copyright (c) Microsoft Corporation. All rights reserved.
// Licensed under the MIT License.

#ifndef msr_airlib_ArduRoverCarController_hpp
#define msr_airlib_ArduRoverCarController_hpp

#include "vehicles/car/api/CarApiBase.hpp"
#include "sensors/SensorCollection.hpp"

#include "common/Common.hpp"
#include "common/AirSimSettings.hpp"

// Sensors
#include "sensors/imu/ImuBase.hpp"
#include "sensors/gps/GpsBase.hpp"
#include "sensors/magnetometer/MagnetometerBase.hpp"
#include "sensors/barometer/BarometerBase.hpp"
#include "sensors/distance/DistanceSimple.hpp"
#include "sensors/lidar/LidarSimple.hpp"

#include "UdpSocket.hpp"

#include <sstream>
#include <iostream>

#define __STDC_FORMAT_MACROS
#include <inttypes.h>

namespace msr { namespace airlib {

class ArduRoverApi : public CarApiBase {

public:
    ArduRoverApi(const AirSimSettings::VehicleSetting* vehicle_setting, std::shared_ptr<SensorFactory> sensor_factory,
                 const Kinematics::State& state, const Environment& environment, const msr::airlib::GeoPoint& home_geopoint)
    : CarApiBase(vehicle_setting, sensor_factory, state, environment),
      home_geopoint_(home_geopoint)
    {
        connection_info_ = static_cast<const AirSimSettings::MavLinkVehicleSetting*>(vehicle_setting)->connection_info;
        sensors_ = &getSensors();

        connect();
    }

    ~ArduRoverApi()
    {
        closeConnections();
    }

protected:
    virtual void resetImplementation() override
    {
        CarApiBase::resetImplementation();
    }

public:
    // Update sensor data & send to Ardupilot
    virtual void update() override
    {
        CarApiBase::update();

        sendSensors();
        recvRoverControl();
    }

    virtual const SensorCollection& getSensors() const override
    {
        return CarApiBase::getSensors();
    }

    // TODO: VehicleApiBase implementation
    virtual bool isApiControlEnabled() const override
    {
        // Return true so that CarPawnSim gets control message from external firmware and not keyboard
        return true;
    }

    virtual void enableApiControl(bool is_enabled) override
    {
        Utils::log("enableApiControl() - Not Implemented", Utils::kLogLevelInfo);
        unused(is_enabled);
    }

    virtual bool armDisarm(bool arm) override
    {
        Utils::log("armDisarm() - Not Implemented", Utils::kLogLevelInfo);
        unused(arm);
        return false;
    }

    virtual GeoPoint getHomeGeoPoint() const override
    {
        return home_geopoint_;
    }

    virtual void getStatusMessages(std::vector<std::string>& messages) override
    {
        unused(messages);
    }

public:
    virtual void setCarControls(const CarControls& controls) override
    {
        // Currently ArduPilot vehicles don't implement AirSim movement APIs
        unused(controls);
    }

    virtual void updateCarState(const CarState& car_state) override
    {
        last_car_state_ = car_state;
    }

    virtual const CarState& getCarState() const override
    {
        return last_car_state_;
    }

    virtual const CarControls& getCarControls() const override
    {
        return last_controls_;
    }

protected:
    void closeConnections()
    {
        if (udp_socket_ != nullptr)
            udp_socket_->close();
    }

    void connect()
    {
        port_ = static_cast<uint16_t>(connection_info_.udp_port);
        ip_ = connection_info_.udp_address;

        closeConnections();

        if (ip_ == "") {
            throw std::invalid_argument("UdpIp setting is invalid.");
        }

        if (port_ == 0) {
            throw std::invalid_argument("UdpPort setting has an invalid value.");
        }

        Utils::log(Utils::stringf("Using UDP port %d, local IP %s, remote IP %s for sending sensor data", port_, connection_info_.local_host_ip.c_str(), ip_.c_str()), Utils::kLogLevelInfo);
        Utils::log(Utils::stringf("Using UDP port %d for receiving rotor power", connection_info_.control_port_local, connection_info_.local_host_ip.c_str(), ip_.c_str()), Utils::kLogLevelInfo);

<<<<<<< HEAD
        udpSocket_ = std::make_shared<mavlinkcom::UdpSocket>();
        udpSocket_->bind(connection_info_.local_host_ip, connection_info_.control_port_local);
=======
        udp_socket_ = std::make_unique<mavlinkcom::UdpSocket>();
        udp_socket_->bind(connection_info_.local_host_ip, connection_info_.control_port);
>>>>>>> a2acbf43
    }

private:
    void recvRoverControl()
    {
        // Receive motor data
        RoverControlMessage pkt;
        int recv_ret = udp_socket_->recv(&pkt, sizeof(pkt), 100);
        while (recv_ret != sizeof(pkt)) {
            if (recv_ret <= 0) {
                Utils::log(Utils::stringf("Error while receiving rotor control data - ErrorNo: %d", recv_ret), Utils::kLogLevelInfo);
            } else {
                Utils::log(Utils::stringf("Received %d bytes instead of %zu bytes", recv_ret, sizeof(pkt)), Utils::kLogLevelInfo);
            }

            recv_ret = udp_socket_->recv(&pkt, sizeof(pkt), 100);
        }

        last_controls_.throttle = pkt.throttle;
        last_controls_.steering = pkt.steering;

        if (pkt.throttle > 0) {
            last_controls_.is_manual_gear = false;
            last_controls_.manual_gear = 0;
        } else {
            last_controls_.is_manual_gear = true;
            last_controls_.manual_gear = -1;
        }
    }

    void sendSensors()
    {
        if (sensors_ == nullptr)
            return;

        std::ostringstream oss;

        const uint count_gps_sensors = sensors_->size(SensorBase::SensorType::Gps);
        if (count_gps_sensors != 0) {
            const auto& gps_output = getGpsData("");

            oss << ","
                   "\"gps\": {"
                << std::fixed << std::setprecision(7)
                << "\"lat\": " << gps_output.gnss.geo_point.latitude << ","
                << "\"lon\": " << gps_output.gnss.geo_point.longitude << ","
                << std::setprecision(3) << "\"alt\": " << gps_output.gnss.geo_point.altitude
                << "},"

                << "\"velocity\": {"
                << std::setprecision(12)
                << "\"world_linear_velocity\": [" 
                << gps_output.gnss.velocity[0] << ","
                << gps_output.gnss.velocity[1] << ","
                << gps_output.gnss.velocity[2] << "]"
                "}";
        }

        // Send Distance Sensors data if present
        const uint count_distance_sensors = sensors_->size(SensorBase::SensorType::Distance);
        if (count_distance_sensors != 0) {
            // Start JSON element
            oss << ","
                    "\"rng\": {"
                    "\"distances\": [";

            // Used to avoid trailing comma
            std::string sep = "";

            // Add sensor outputs in the array
            for (uint i=0; i<count_distance_sensors; ++i) {
                const auto* distance_sensor = static_cast<const DistanceSimple*>(
                                                sensors_->getByType(SensorBase::SensorType::Distance, i));
                // Don't send the data if sending to external controller is disabled in settings
                if (distance_sensor && distance_sensor->getParams().external_controller) {
                    const auto& distance_output = distance_sensor->getOutput();
                    // AP uses meters so no need to convert here
                    oss << sep << distance_output.distance;
                    sep = ",";
                }
            }

            // Close JSON array & element
            oss << "]}";
        }

        const uint count_lidars = sensors_->size(SensorBase::SensorType::Lidar);
        if (count_lidars != 0) {
            oss << ","
                   "\"lidar\": {"
                   "\"point_cloud\": [";

            // Add sensor outputs in the array
            for (uint i=0; i<count_lidars; ++i) {
                const auto* lidar = static_cast<const LidarSimple*>(sensors_->getByType(SensorBase::SensorType::Lidar, i));

                if (lidar && lidar->getParams().external_controller) {
                    const auto& lidar_output = lidar->getOutput();
                    std::copy(lidar_output.point_cloud.begin(), lidar_output.point_cloud.end(), std::ostream_iterator<real_T>(oss, ","));
                    // AP backend only takes in a single Lidar sensor data currently
                    break;
                }
            }

            oss << "]}";
        }

        const auto& imu_output = getImuData("");

        float yaw;
        float pitch;
        float roll;
        VectorMath::toEulerianAngle(imu_output.orientation, pitch, roll, yaw);

        // UDP packets have a maximum size limit of 65kB
        char buf[65000];

        int ret = snprintf(buf, sizeof(buf),
                           "{"
                           "\"timestamp\": %" PRIu64 ","
                           "\"imu\": {"
                           "\"angular_velocity\": [%.12f, %.12f, %.12f],"
                           "\"linear_acceleration\": [%.12f, %.12f, %.12f]"
                           "},"
                           "\"pose\": {"
                           "\"roll\": %.12f,"
                           "\"pitch\": %.12f,"
                           "\"yaw\": %.12f"
                           "}"
                           "%s"
                           "}\n",
                           static_cast<uint64_t>(ClockFactory::get()->nowNanos() / 1.0E3),
                           imu_output.angular_velocity[0],
                           imu_output.angular_velocity[1],
                           imu_output.angular_velocity[2],
                           imu_output.linear_acceleration[0],
                           imu_output.linear_acceleration[1],
                           imu_output.linear_acceleration[2],
                           roll, pitch, yaw,
                           oss.str().c_str());

        if (ret == -1) {
            Utils::log("Error while allocating memory for sensor message", Utils::kLogLevelError);
            return;
        }
        else if (static_cast<uint>(ret) >= sizeof(buf)) {
            Utils::log(Utils::stringf("Sensor message truncated, lost %d bytes", ret - sizeof(buf)), Utils::kLogLevelWarn);
        }

        // Send data
        if (udp_socket_ != nullptr) {
            udp_socket_->sendto(buf, strlen(buf), ip_, port_);
        }
    }

private:
    struct RoverControlMessage {
        float throttle;
        float steering;
    };

    AirSimSettings::MavLinkConnectionInfo connection_info_;

    std::unique_ptr<mavlinkcom::UdpSocket> udp_socket_;

    uint16_t port_;
    std::string ip_;

    const SensorCollection* sensors_;

    CarControls last_controls_;
    GeoPoint home_geopoint_;
    CarState last_car_state_;
};

}} // namespace

#endif<|MERGE_RESOLUTION|>--- conflicted
+++ resolved
@@ -145,13 +145,8 @@
         Utils::log(Utils::stringf("Using UDP port %d, local IP %s, remote IP %s for sending sensor data", port_, connection_info_.local_host_ip.c_str(), ip_.c_str()), Utils::kLogLevelInfo);
         Utils::log(Utils::stringf("Using UDP port %d for receiving rotor power", connection_info_.control_port_local, connection_info_.local_host_ip.c_str(), ip_.c_str()), Utils::kLogLevelInfo);
 
-<<<<<<< HEAD
-        udpSocket_ = std::make_shared<mavlinkcom::UdpSocket>();
-        udpSocket_->bind(connection_info_.local_host_ip, connection_info_.control_port_local);
-=======
         udp_socket_ = std::make_unique<mavlinkcom::UdpSocket>();
-        udp_socket_->bind(connection_info_.local_host_ip, connection_info_.control_port);
->>>>>>> a2acbf43
+        udp_socket_->bind(connection_info_.local_host_ip, connection_info_.control_port_local);
     }
 
 private:
